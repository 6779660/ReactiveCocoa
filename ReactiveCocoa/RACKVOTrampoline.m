--- conflicted
+++ resolved
@@ -46,16 +46,11 @@
 	_unsafeTarget = strongTarget;
 	_observer = observer;
 
-<<<<<<< HEAD
 	RACKVOProxy *proxy = RACKVOProxy.instance;
 	[proxy addObserver:self forContext:(__bridge void *)self];
-    
-	[self.target addObserver:proxy forKeyPath:self.keyPath options:options context:(__bridge void *)self];
-	[self.target.rac_deallocDisposable addDisposable:self];
-=======
-	[strongTarget addObserver:self forKeyPath:self.keyPath options:options context:&RACKVOWrapperContext];
+
+	[strongTarget addObserver:proxy forKeyPath:self.keyPath options:options context:(__bridge void *)self];
 	[strongTarget.rac_deallocDisposable addDisposable:self];
->>>>>>> b6299dd1
 	[self.observer.rac_deallocDisposable addDisposable:self];
 
 	return self;
@@ -87,10 +82,10 @@
 
 	[target.rac_deallocDisposable removeDisposable:self];
 	[observer.rac_deallocDisposable removeDisposable:self];
-    
+
 	RACKVOProxy *proxy = RACKVOProxy.instance;
 	[proxy removeObserver:self forContext:(__bridge void *)self];
-    
+
 	[target removeObserver:proxy forKeyPath:self.keyPath context:(__bridge void *)self];
 }
 
