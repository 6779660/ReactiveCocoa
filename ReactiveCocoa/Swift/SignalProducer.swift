import Foundation
import Result

/// A SignalProducer creates Signals that can produce values of type `Value` 
/// and/or fail with errors of type `Error`. If no failure should be possible, 
/// `NoError` can be specified for `Error`.
///
/// SignalProducers can be used to represent operations or tasks, like network
/// requests, where each invocation of `start()` will create a new underlying
/// operation. This ensures that consumers will receive the results, versus a
/// plain Signal, where the results might be sent before any observers are
/// attached.
///
/// Because of the behavior of `start()`, different Signals created from the
/// producer may see a different version of Events. The Events may arrive in a
/// different order between Signals, or the stream might be completely
/// different!
public struct SignalProducer<Value, Error: Swift.Error> {
	public typealias ProducedSignal = Signal<Value, Error>

	private let startHandler: (Signal<Value, Error>.Observer, CompositeDisposable) -> Void

	/// Initializes a `SignalProducer` that will emit the same events as the
	/// given signal.
	///
	/// If the Disposable returned from `start()` is disposed or a terminating
	/// event is sent to the observer, the given signal will be disposed.
	///
	/// - parameters:
	///   - signal: A signal to observe after starting the producer.
	public init<S: SignalProtocol where S.Value == Value, S.Error == Error>(signal: S) {
		self.init { observer, disposable in
			disposable += signal.observe(observer)
		}
	}

	/// Initializes a SignalProducer that will invoke the given closure once for
	/// each invocation of `start()`.
	///
	/// The events that the closure puts into the given observer will become
	/// the events sent by the started `Signal` to its observers.
	///
	/// - note: If the `Disposable` returned from `start()` is disposed or a
	///         terminating event is sent to the observer, the given
	///         `CompositeDisposable` will be disposed, at which point work
	///         should be interrupted and any temporary resources cleaned up.
	///
	/// - parameters:
	///   - startHandler: A closure that accepts observer and a disposable.
	public init(_ startHandler: (Signal<Value, Error>.Observer, CompositeDisposable) -> Void) {
		self.startHandler = startHandler
	}

	/// Creates a producer for a `Signal` that will immediately send one value
	/// then complete.
	///
	/// - parameters:
	///   - value: A value that should be sent by the `Signal` in a `next`
	///            event.
	public init(value: Value) {
		self.init { observer, disposable in
			observer.sendNext(value)
			observer.sendCompleted()
		}
	}

	/// Creates a producer for a `Signal` that will immediately fail with the
	/// given error.
	///
	/// - parameters:
	///   - error: An error that should be sent by the `Signal` in a `failed`
	///            event.
	public init(error: Error) {
		self.init { observer, disposable in
			observer.sendFailed(error)
		}
	}

	/// Creates a producer for a Signal that will immediately send one value
	/// then complete, or immediately fail, depending on the given Result.
	///
	/// - parameters:
	///   - result: A `Result` instance that will send either `next` event if
	///             `result` is `Success`ful or `failed` event if `result` is a
	///             `Failure`.
	public init(result: Result<Value, Error>) {
		switch result {
		case let .success(value):
			self.init(value: value)

		case let .failure(error):
			self.init(error: error)
		}
	}

	/// Creates a producer for a Signal that will immediately send the values
	/// from the given sequence, then complete.
	///
	/// - parameters:
	///   - values: A sequence of values that a `Signal` will send as separate
	///             `next` events and then complete.
	public init<S: Sequence where S.Iterator.Element == Value>(values: S) {
		self.init { observer, disposable in
			for value in values {
				observer.sendNext(value)

				if disposable.isDisposed {
					break
				}
			}

			observer.sendCompleted()
		}
	}
	
	/// Creates a producer for a Signal that will immediately send the values
	/// from the given sequence, then complete.
	///
	/// - parameters:
	///   - first: First value for the `Signal` to send.
	///   - second: Second value for the `Signal` to send.
	///   - tail: Rest of the values to be sent by the `Signal`.
	public init(values first: Value, _ second: Value, _ tail: Value...) {
		self.init(values: [ first, second ] + tail)
	}

	/// A producer for a Signal that will immediately complete without sending
	/// any values.
	public static var empty: SignalProducer {
		return self.init { observer, disposable in
			observer.sendCompleted()
		}
	}

	/// A producer for a Signal that never sends any events to its observers.
	public static var never: SignalProducer {
		return self.init { _ in return }
	}

	/// Create a `SignalProducer` that will attempt the given operation once for
	/// each invocation of `start()`.
	///
	/// Upon success, the started signal will send the resulting value then
	/// complete. Upon failure, the started signal will fail with the error that
	/// occurred.
	///
	/// - parameters:
	///   - operation: A closure that returns instance of `Result`.
	///
	/// - returns: A `SignalProducer` that will forward `Success`ful `result` as
	///            `next` event and then complete or `failed` event if `result`
	///            is a `Failure`.
	public static func attempt(_ operation: () -> Result<Value, Error>) -> SignalProducer {
		return self.init { observer, disposable in
			operation().analysis(ifSuccess: { value in
				observer.sendNext(value)
				observer.sendCompleted()
				}, ifFailure: { error in
					observer.sendFailed(error)
			})
		}
	}

	/// Create a Signal from the producer, pass it into the given closure,
	/// then start sending events on the Signal when the closure has returned.
	///
	/// The closure will also receive a disposable which can be used to
	/// interrupt the work associated with the signal and immediately send an
	/// `interrupted` event.
	///
	/// - parameters:
	///   - setUp: A closure that accepts a `signal` and `interrupter`.
	public func startWithSignal(_ setup: @noescape (signal: Signal<Value, Error>, interrupter: Disposable) -> Void) {
		let (signal, observer) = Signal<Value, Error>.pipe()

		// Disposes of the work associated with the SignalProducer and any
		// upstream producers.
		let producerDisposable = CompositeDisposable()

		// Directly disposed of when `start()` or `startWithSignal()` is
		// disposed.
		let cancelDisposable = ActionDisposable {
			observer.sendInterrupted()
			producerDisposable.dispose()
		}

		setup(signal: signal, interrupter: cancelDisposable)

		if cancelDisposable.isDisposed {
			return
		}

		let wrapperObserver: Signal<Value, Error>.Observer = Observer { event in
			observer.action(event)

			if event.isTerminating {
				// Dispose only after notifying the Signal, so disposal
				// logic is consistently the last thing to run.
				producerDisposable.dispose()
			}
		}

		startHandler(wrapperObserver, producerDisposable)
	}
}

public protocol SignalProducerProtocol {
	/// The type of values being sent on the producer
	associatedtype Value
	/// The type of error that can occur on the producer. If errors aren't possible
	/// then `NoError` can be used.
	associatedtype Error: Swift.Error

	/// Extracts a signal producer from the receiver.
	var producer: SignalProducer<Value, Error> { get }

	/// Initialize a signal
	init(_ startHandler: (Signal<Value, Error>.Observer, CompositeDisposable) -> Void)

	/// Creates a Signal from the producer, passes it into the given closure,
	/// then starts sending events on the Signal when the closure has returned.
	func startWithSignal(_ setup: @noescape (signal: Signal<Value, Error>, interrupter: Disposable) -> Void)
}

extension SignalProducer: SignalProducerProtocol {
	public var producer: SignalProducer {
		return self
	}
}

extension SignalProducerProtocol {
	/// Create a Signal from the producer, then attach the given observer to
	/// the `Signal` as an observer.
	///
	/// - parameters:
	///   - observer: An observer to attach to produced signal.
	///
	/// - returns: A `Disposable` which can be used to interrupt the work
	///            associated with the signal and immediately send an
	///            `interrupted` event.
	@discardableResult
	public func start(_ observer: Signal<Value, Error>.Observer = Signal<Value, Error>.Observer()) -> Disposable {
		var disposable: Disposable!

		startWithSignal { signal, innerDisposable in
			signal.observe(observer)
			disposable = innerDisposable
		}

		return disposable
	}

	/// Convenience override for start(_:) to allow trailing-closure style
	/// invocations.
	///
	/// - parameters:
	///   - observerAction: A closure that accepts `Event` sent by the produced
	///                     signal.
	///
	/// - returns: A `Disposable` which can be used to interrupt the work
	///            associated with the signal and immediately send an
	///            `interrupted` event.
	@discardableResult
	public func start(_ observerAction: Signal<Value, Error>.Observer.Action) -> Disposable {
		return start(Observer(observerAction))
	}

	/// Create a Signal from the producer, then add an observer to the `Signal`,
	/// which will invoke the given callback when `next` or `failed` events are
	/// received.
	///
	/// - parameters:
	///   - result: A closure that accepts a `result` that contains a `Success`
	///             case for `next` events or `Failure` case for `failed` event.
	///
	/// - returns:  A Disposable which can be used to interrupt the work
	///             associated with the Signal, and prevent any future callbacks
	///             from being invoked.
	@discardableResult
	public func startWithResult(_ result: (Result<Value, Error>) -> Void) -> Disposable {
		return start(
			Observer(
				next: { result(.success($0)) },
				failed: { result(.failure($0)) }
			)
		)
	}

	/// Create a Signal from the producer, then add exactly one observer to the
	/// Signal, which will invoke the given callback when a `completed` event is
	/// received.
	///
	/// - parameters:
	///   - completed: A closure that will be envoked when produced signal sends
	///                `completed` event.
	///
	/// - returns: A `Disposable` which can be used to interrupt the work
	///            associated with the signal.
	@discardableResult
	public func startWithCompleted(_ completed: () -> Void) -> Disposable {
		return start(Observer(completed: completed))
	}
	
	/// Creates a Signal from the producer, then adds exactly one observer to
	/// the Signal, which will invoke the given callback when a `failed` event
	/// is received.
	///
	/// - parameters:
	///   - failed: A closure that accepts an error object.
	///
	/// - returns: A `Disposable` which can be used to interrupt the work
	///            associated with the signal.
	@discardableResult
	public func startWithFailed(_ failed: (Error) -> Void) -> Disposable {
		return start(Observer(failed: failed))
	}
	
	/// Creates a Signal from the producer, then adds exactly one observer to
	/// the Signal, which will invoke the given callback when an `interrupted`
	/// event is received.
	///
	/// - parameters:
	///   - interrupted: A closure that is invoked when `interrupted` event is
	///                  received.
	///
	/// - returns: A `Disposable` which can be used to interrupt the work
	///            associated with the signal.
	@discardableResult
	public func startWithInterrupted(_ interrupted: () -> Void) -> Disposable {
		return start(Observer(interrupted: interrupted))
	}
}

extension SignalProducerProtocol where Error == NoError {
	/// Create a Signal from the producer, then add exactly one observer to
	/// the Signal, which will invoke the given callback when `next` events are
	/// received.
	///
	/// - parameters:
	///   - next: A closure that accepts a value carried by `next` event.
	///
	/// - returns: A `Disposable` which can be used to interrupt the work
	///            associated with the Signal, and prevent any future callbacks
	///            from being invoked.
	@discardableResult
	public func startWithNext(_ next: (Value) -> Void) -> Disposable {
		return start(Observer(next: next))
	}
}

extension SignalProducerProtocol {
	/// Lift an unary Signal operator to operate upon SignalProducers instead.
	///
	/// In other words, this will create a new `SignalProducer` which will apply
	/// the given `Signal` operator to _every_ created `Signal`, just as if the
	/// operator had been applied to each `Signal` yielded from `start()`.
	///
	/// - parameters:
	///   - transform: An unary operator to lift.
	///
	/// - returns: A signal producer that applies signal's operator to every
	///            created signal.
	public func lift<U, F>(_ transform: (Signal<Value, Error>) -> Signal<U, F>) -> SignalProducer<U, F> {
		return SignalProducer { observer, outerDisposable in
			self.startWithSignal { signal, innerDisposable in
				outerDisposable += innerDisposable

				transform(signal).observe(observer)
			}
		}
	}
	

	/// Lift a binary Signal operator to operate upon SignalProducers instead.
	///
	/// In other words, this will create a new `SignalProducer` which will apply
	/// the given `Signal` operator to _every_ `Signal` created from the two
	/// producers, just as if the operator had been applied to each `Signal`
	/// yielded from `start()`.
	///
	/// - note: starting the returned producer will start the receiver of the
	///         operator, which may not be adviseable for some operators.
	///
	/// - parameters:
	///   - transform: A binary operator to lift.
	///
	/// - returns: A binary operator that operates on two signal producers.
	public func lift<U, F, V, G>(_ transform: (Signal<Value, Error>) -> (Signal<U, F>) -> Signal<V, G>) -> (SignalProducer<U, F>) -> SignalProducer<V, G> {
		return liftRight(transform)
	}

	/// Right-associative lifting of a binary signal operator over producers.
	/// That is, the argument producer will be started before the receiver. When
	/// both producers are synchronous this order can be important depending on
	/// the operator to generate correct results.
	private func liftRight<U, F, V, G>(_ transform: (Signal<Value, Error>) -> (Signal<U, F>) -> Signal<V, G>) -> (SignalProducer<U, F>) -> SignalProducer<V, G> {
		return { otherProducer in
			return SignalProducer { observer, outerDisposable in
				self.startWithSignal { signal, disposable in
					outerDisposable.add(disposable)

					otherProducer.startWithSignal { otherSignal, otherDisposable in
						outerDisposable += otherDisposable

						transform(signal)(otherSignal).observe(observer)
					}
				}
			}
		}
	}

	/// Left-associative lifting of a binary signal operator over producers.
	/// That is, the receiver will be started before the argument producer. When
	/// both producers are synchronous this order can be important depending on
	/// the operator to generate correct results.
	private func liftLeft<U, F, V, G>(_ transform: (Signal<Value, Error>) -> (Signal<U, F>) -> Signal<V, G>) -> (SignalProducer<U, F>) -> SignalProducer<V, G> {
		return { otherProducer in
			return SignalProducer { observer, outerDisposable in
				otherProducer.startWithSignal { otherSignal, otherDisposable in
					outerDisposable += otherDisposable
					
					self.startWithSignal { signal, disposable in
						outerDisposable.add(disposable)

						transform(signal)(otherSignal).observe(observer)
					}
				}
			}
		}
	}
	

	/// Lift a binary Signal operator to operate upon a Signal and a
	/// SignalProducer instead.
	///
	/// In other words, this will create a new `SignalProducer` which will apply
	/// the given `Signal` operator to _every_ `Signal` created from the two
	/// producers, just as if the operator had been applied to each `Signal`
	/// yielded from `start()`.
	///
	/// - parameters:
	///   - transform: A binary operator to lift.
	///
	/// - returns: A binary operator that works on `Signal` and returns
	///            `SignalProducer`.
	public func lift<U, F, V, G>(_ transform: (Signal<Value, Error>) -> (Signal<U, F>) -> Signal<V, G>) -> (Signal<U, F>) -> SignalProducer<V, G> {
		return { otherSignal in
			return SignalProducer { observer, outerDisposable in
				let (wrapperSignal, otherSignalObserver) = Signal<U, F>.pipe()

				// Avoid memory leak caused by the direct use of the given
				// signal.
				//
				// See https://github.com/ReactiveCocoa/ReactiveCocoa/pull/2758
				// for the details.
				outerDisposable += ActionDisposable {
					otherSignalObserver.sendInterrupted()
				}
				outerDisposable += otherSignal.observe(otherSignalObserver)

				self.startWithSignal { signal, disposable in
					outerDisposable += disposable
					outerDisposable += transform(signal)(wrapperSignal).observe(observer)
				}
			}
		}
	}
	

	/// Map each value in the producer to a new value.
	///
	/// - parameters:
	///   - transform: A closure that accepts a value and returns a different
	///                value.
	///
	/// - returns: A signal producer that, when started, will send a mapped
	///            value of `self.`
	public func map<U>(_ transform: (Value) -> U) -> SignalProducer<U, Error> {
		return lift { $0.map(transform) }
	}

	/// Map errors in the producer to a new error.
	///
	/// - parameters:
	///   - transform: A closure that accepts an error object and returns a
	///                different error.
	///
	/// - returns: A producer that emits errors of new type.
	public func mapError<F>(_ transform: (Error) -> F) -> SignalProducer<Value, F> {
		return lift { $0.mapError(transform) }
	}

	/// Preserve only the values of the producer that pass the given predicate.
	///
	/// - parameters:
	///   - predicate: A closure that accepts value and returns `Bool` denoting
	///                whether value has passed the test.
	///
	/// - returns: A producer that, when started, will send only the values
	///            passing the given predicate.
	public func filter(_ predicate: (Value) -> Bool) -> SignalProducer<Value, Error> {
		return lift { $0.filter(predicate) }
	}

	/// Yield the first `count` values from the input producer.
	///
	/// - precondition: `count` must be non-negative number.
	///
	/// - parameters:
	///   - count: A number of values to take from the signal.
	///
	/// - returns: A producer that, when started, will yield the first `count`
	///            values from `self`.
	public func take(first count: Int) -> SignalProducer<Value, Error> {
		return lift { $0.take(first: count) }
	}

	/// Yield an array of values when `self` completes.
	///
	/// - note: When `self` completes without collecting any value, it will send
	///         an empty array of values.
	///
	/// - returns: A producer that, when started, will yield an array of values
	///            when `self` completes.
	public func collect() -> SignalProducer<[Value], Error> {
		return lift { $0.collect() }
	}

	/// Yield an array of values until it reaches a certain count.
	///
	/// - precondition: `count` should be greater than zero.
	///
	/// - note: When the count is reached the array is sent and the signal
	///         starts over yielding a new array of values.
	///
	/// - note: When `self` completes any remaining values will be sent, the
	///         last array may not have `count` values. Alternatively, if were
	///         not collected any values will sent an empty array of values.
	///
	/// - returns: A producer that, when started, collects at most `count`
	///            values from `self`, forwards them as a single array and
	///            completes.
	public func collect(count: Int) -> SignalProducer<[Value], Error> {
		precondition(count > 0)
		return lift { $0.collect(count: count) }
	}

	/// Yield an array of values based on a predicate which matches the values
	/// collected.
	///
	/// - note: When `self` completes any remaining values will be sent, the
	///         last array may not match `predicate`. Alternatively, if were not
	///         collected any values will sent an empty array of values.
	///
	/// ````
	/// let (producer, observer) = SignalProducer<Int, NoError>.buffer(1)
	///
	/// producer
	///     .collect { values in values.reduce(0, combine: +) == 8 }
	///     .startWithNext { print($0) }
	///
	/// observer.sendNext(1)
	/// observer.sendNext(3)
	/// observer.sendNext(4)
	/// observer.sendNext(7)
	/// observer.sendNext(1)
	/// observer.sendNext(5)
	/// observer.sendNext(6)
	/// observer.sendCompleted()
	///
	/// // Output:
	/// // [1, 3, 4]
	/// // [7, 1]
	/// // [5, 6]
	/// ````
	///
	/// - parameters:
	///   - predicate: Predicate to match when values should be sent (returning
	///                `true`) or alternatively when they should be collected
	///                (where it should return `false`). The most recent value
	///                (`next`) is included in `values` and will be the end of
	///                the current array of values if the predicate returns
	///                `true`.
	///
	/// - returns: A producer that, when started, collects values passing the
	///            predicate and, when `self` completes, forwards them as a
	///            single array and complets.
	public func collect(_ predicate: (values: [Value]) -> Bool) -> SignalProducer<[Value], Error> {
		return lift { $0.collect(predicate) }
	}

	/// Yield an array of values based on a predicate which matches the values
	/// collected and the next value.
	///
	/// - note: When `self` completes any remaining values will be sent, the
	///         last array may not match `predicate`. Alternatively, if no
	///         values were collected an empty array will be sent.
	///
	/// ````
	/// let (producer, observer) = SignalProducer<Int, NoError>.buffer(1)
	///
	/// producer
	///     .collect { values, next in next == 7 }
	///     .startWithNext { print($0) }
	///
	/// observer.sendNext(1)
	/// observer.sendNext(1)
	/// observer.sendNext(7)
	/// observer.sendNext(7)
	/// observer.sendNext(5)
	/// observer.sendNext(6)
	/// observer.sendCompleted()
	///
	/// // Output:
	/// // [1, 1]
	/// // [7]
	/// // [7, 5, 6]
	/// ````
	///
	/// - parameters:
	///   - predicate: Predicate to match when values should be sent (returning
	///                `true`) or alternatively when they should be collected
	///                (where it should return `false`). The most recent value
	///                (`next`) is not included in `values` and will be the
	///                start of the next array of values if the predicate
	///                returns `true`.
	///
	/// - returns: A signal that will yield an array of values based on a
	///            predicate which matches the values collected and the next
	///            value.
	public func collect(_ predicate: (values: [Value], next: Value) -> Bool) -> SignalProducer<[Value], Error> {
		return lift { $0.collect(predicate) }
	}

	/// Forward all events onto the given scheduler, instead of whichever
	/// scheduler they originally arrived upon.
	///
	/// - parameters:
	///   - scheduler: A scheduler to deliver events on.
	///
	/// - returns: A producer that, when started, will yield `self` values on
	///            provided scheduler.
	public func observe(on scheduler: SchedulerProtocol) -> SignalProducer<Value, Error> {
		return lift { $0.observe(on: scheduler) }
	}

	/// Combine the latest value of the receiver with the latest value from the
	/// given producer.
	///
	/// - note: The returned producer will not send a value until both inputs
	///         have sent at least one value each. 
	///
	/// - note: If either producer is interrupted, the returned producer will
	///         also be interrupted.
	///
	/// - parameters:
	///   - other: A producer to combine `self`'s value with.
	///
	/// - returns: A producer that, when started, will yield a tuple containing
	///            values of `self` and given producer.
	public func combineLatest<U>(with other: SignalProducer<U, Error>) -> SignalProducer<(Value, U), Error> {
		return liftLeft(Signal.combineLatest)(other)
	}

	/// Combine the latest value of the receiver with the latest value from
	/// the given signal.
	///
	/// - note: The returned producer will not send a value until both inputs
	///         have sent at least one value each. 
	///
	/// - note: If either input is interrupted, the returned producer will also
	///         be interrupted.
	///
	/// - parameters:
	///   - other: A signal to combine `self`'s value with.
	///
	/// - returns: A producer that, when started, will yield a tuple containing
	///            values of `self` and given signal.
	public func combineLatest<U>(with other: Signal<U, Error>) -> SignalProducer<(Value, U), Error> {
		return lift(Signal.combineLatest(with:))(other)
	}

	/// Delay `next` and `completed` events by the given interval, forwarding
	/// them on the given scheduler.
	///
	/// - note: `failed` and `interrupted` events are always scheduled
	///         immediately.
	///
	/// - parameters:
	///   - interval: Interval to delay `next` and `completed` events by.
	///   - scheduler: A scheduler to deliver delayed events on.
	///
	/// - returns: A producer that, when started, will delay `next` and
	///            `completed` events and will yield them on given scheduler.
	public func delay(_ interval: TimeInterval, on scheduler: DateSchedulerProtocol) -> SignalProducer<Value, Error> {
		return lift { $0.delay(interval, on: scheduler) }
	}

	/// Skip the first `count` values, then forward everything afterward.
	///
	/// - parameters:
	///   - count: A number of values to skip.
	///
	/// - returns:  A producer that, when started, will skip the first `count`
	///             values, then forward everything afterward.
	public func skip(first count: Int) -> SignalProducer<Value, Error> {
		return lift { $0.skip(first: count) }
	}

	/// Treats all Events from the input producer as plain values, allowing them
	/// to be manipulated just like any other value.
	///
	/// In other words, this brings Events “into the monad.”
	///
	/// - note: When a Completed or Failed event is received, the resulting
	///         producer will send the Event itself and then complete. When an
	///         `interrupted` event is received, the resulting producer will
	///         send the `Event` itself and then interrupt.
	///
	/// - returns: A producer that sends events as its values.
	public func materialize() -> SignalProducer<Event<Value, Error>, NoError> {
		return lift { $0.materialize() }
	}

	/// Forward the latest value from `self` with the value from `sampler` as a
	/// tuple, only when `sampler` sends a `next` event.
	///
	/// - note: If `sampler` fires before a value has been observed on `self`,
	///         nothing happens.
	///
	/// - parameters:
	///   - sampler: A producer that will trigger the delivery of `next` event
	///              from `self`.
	///
	/// - returns: A producer that will send values from `self` and `sampler`,
	///            sampled (possibly multiple times) by `sampler`, then complete
	///            once both input producers have completed, or interrupt if
	///            either input producer is interrupted.
	public func sample<T>(with sampler: SignalProducer<T, NoError>) -> SignalProducer<(Value, T), Error> {
		return liftLeft(Signal.sample(with:))(sampler)
	}
	
	/// Forward the latest value from `self` with the value from `sampler` as a
	/// tuple, only when `sampler` sends a `next` event.
	///
	/// - note: If `sampler` fires before a value has been observed on `self`,
	///         nothing happens.
	///
	/// - parameters:
	///   - sampler: A signal that will trigger the delivery of `next` event
	///              from `self`.
	///
	/// - returns: A producer that, when started, will send values from `self`
	///            and `sampler`, sampled (possibly multiple times) by
	///            `sampler`, then complete once both input producers have
	///            completed, or interrupt if either input producer is
	///            interrupted.
	public func sample<T>(with sampler: Signal<T, NoError>) -> SignalProducer<(Value, T), Error> {
		return lift(Signal.sample(with:))(sampler)
	}

	/// Forward the latest value from `self` whenever `sampler` sends a `next`
	/// event.
	///
	/// - note: If `sampler` fires before a value has been observed on `self`,
	///         nothing happens.
	///
	/// - parameters:
	///   - sampler: A producer that will trigger the delivery of `next` event
	///              from `self`.
	///
	/// - returns: A producer that, when started, will send values from `self`,
	///            sampled (possibly multiple times) by `sampler`, then complete
	///            once both input producers have completed, or interrupt if
	///            either input producer is interrupted.
	public func sample(on sampler: SignalProducer<(), NoError>) -> SignalProducer<Value, Error> {
		return liftLeft(Signal.sample(on:))(sampler)
	}

	/// Forward the latest value from `self` whenever `sampler` sends a `next`
	/// event.
	///
	/// - note: If `sampler` fires before a value has been observed on `self`,
	///         nothing happens.
	///
	/// - parameters:
	///   - trigger: A signal whose `next` or `completed` events will start the
	///              deliver of events on `self`.
	///
	/// - returns: A producer that will send values from `self`, sampled
	///            (possibly multiple times) by `sampler`, then complete once 
	///            both inputs have completed, or interrupt if either input is
	///            interrupted.
	public func sample(on sampler: Signal<(), NoError>) -> SignalProducer<Value, Error> {
		return lift(Signal.sample(on:))(sampler)
	}

	/// Forwards events from `self` until `lifetime` ends, at which point the
	/// returned producer will complete.
	///
	/// - parameters:
	///   - lifetime: A lifetime whose `ended` signal will cause the returned
	///               producer to complete.
	///
	/// - returns: A producer that will deliver events until `lifetime` ends.
	public func take(during lifetime: Lifetime) -> SignalProducer<Value, Error> {
		return take(until: lifetime.ended)
	}

	/// Forward events from `self` until `trigger` sends a `next` or `completed`
	/// event, at which point the returned producer will complete.
	///
	/// - parameters:
	///   - trigger: A producer whose `next` or `completed` events will stop the
	///              delivery of `next` events from `self`.
	///
	/// - returns: A producer that will deliver events until `trigger` sends
	///            `next` or `completed` events.
	public func take(until trigger: SignalProducer<(), NoError>) -> SignalProducer<Value, Error> {
		// This should be the implementation of this method:
		// return liftRight(Signal.takeUntil)(trigger)
		//
		// However, due to a Swift miscompilation (with `-O`) we need to inline
		// `liftRight` here.
		//
		// See https://github.com/ReactiveCocoa/ReactiveCocoa/issues/2751 for
		// more details.
		//
		// This can be reverted once tests with -O work correctly.
		return SignalProducer { observer, outerDisposable in
			self.startWithSignal { signal, disposable in
				outerDisposable.add(disposable)

				trigger.startWithSignal { triggerSignal, triggerDisposable in
					outerDisposable += triggerDisposable

					signal.take(until: triggerSignal).observe(observer)
				}
			}
		}
	}

	/// Forward events from `self` until `trigger` sends a Next or Completed
	/// event, at which point the returned producer will complete.
	///
	/// - parameters:
	///   - trigger: A signal whose `next` or `completed` events will stop the
	///              delivery of `next` events from `self`.
	///
	/// - returns: A producer that will deliver events until `trigger` sends
	///            `next` or `completed` events.
	public func take(until trigger: Signal<(), NoError>) -> SignalProducer<Value, Error> {
		return lift(Signal.take(until:))(trigger)
	}

	/// Do not forward any values from `self` until `trigger` sends a `next`
	/// or `completed`, at which point the returned producer behaves exactly
	/// like `producer`.
	///
	/// - parameters:
	///   - trigger: A producer whose `next` or `completed` events will start
	///              the deliver of events on `self`.
	///
	/// - returns: A producer that will deliver events once the `trigger` sends
	///            `next` or `completed` events.
	public func skip(until trigger: SignalProducer<(), NoError>) -> SignalProducer<Value, Error> {
		return liftRight(Signal.skip(until:))(trigger)
	}
	
	/// Do not forward any values from `self` until `trigger` sends a `next`
	/// or `completed`, at which point the returned signal behaves exactly like
	/// `signal`.
	///
	/// - parameters:
	///   - trigger: A signal whose `next` or `completed` events will start the
	///              deliver of events on `self`.
	///
	/// - returns: A producer that will deliver events once the `trigger` sends
	///            `next` or `completed` events.
	public func skip(until trigger: Signal<(), NoError>) -> SignalProducer<Value, Error> {
		return lift(Signal.skip(until:))(trigger)
	}
	
	/// Forward events from `self` with history: values of the returned producer
	/// are a tuple whose first member is the previous value and whose second
	/// member is the current value. `initial` is supplied as the first member
	/// when `self` sends its first value.
	///
	/// - parameters:
	///   - initial: A value that will be combined with the first value sent by
	///              `self`.
	///
	/// - returns: A producer that sends tuples that contain previous and
	///            current sent values of `self`.
	public func combinePrevious(_ initial: Value) -> SignalProducer<(Value, Value), Error> {
		return lift { $0.combinePrevious(initial) }
	}

	/// Send only the final value and then immediately completes.
	///
	/// - parameters:
	///   - initial: Initial value for the accumulator.
	///   - combine: A closure that accepts accumulator and sent value of
	///              `self`.
	///
	/// - returns: A producer that sends accumulated value after `self`
	///             completes.
	public func reduce<U>(_ initial: U, _ combine: (U, Value) -> U) -> SignalProducer<U, Error> {
		return lift { $0.reduce(initial, combine) }
	}

	/// Aggregate `self`'s values into a single combined value. When `self`
	/// emits its first value, `combine` is invoked with `initial` as the first
	/// argument and that emitted value as the second argument. The result is
	/// emitted from the producer returned from `scan`. That result is then
	/// passed to `combine` as the first argument when the next value is
	/// emitted, and so on.
	///
	/// - parameters:
	///   - initial: Initial value for the accumulator.
	///   - combine: A closure that accepts accumulator and sent value of
	///              `self`.
	///
	/// - returns: A producer that sends accumulated value each time `self`
	///            emits own value.
	public func scan<U>(_ initial: U, _ combine: (U, Value) -> U) -> SignalProducer<U, Error> {
		return lift { $0.scan(initial, combine) }
	}

	/// Forward only those values from `self` which do not pass `isRepeat` with
	/// respect to the previous value.
	///
	/// - note: The first value is always forwarded.
	///
	/// - returns: A producer that does not send two equal values sequentially.
	public func skipRepeats(_ isRepeat: (Value, Value) -> Bool) -> SignalProducer<Value, Error> {
		return lift { $0.skipRepeats(isRepeat) }
	}

	/// Do not forward any values from `self` until `predicate` returns false,
	/// at which point the returned producer behaves exactly like `self`.
	///
	/// - parameters:
	///   - predicate: A closure that accepts a value and returns whether `self`
	///                should still not forward that value to a `producer`.
	///
	/// - returns: A producer that sends only forwarded values from `self`.
	public func skip(while predicate: (Value) -> Bool) -> SignalProducer<Value, Error> {
		return lift { $0.skip(while: predicate) }
	}

	/// Forward events from `self` until `replacement` begins sending events.
	///
	/// - parameters:
	///   - replacement: A producer to wait to wait for values from and start
	///                  sending them as a replacement to `self`'s values.
	///
	/// - returns: A producer which passes through `next`, `failed`, and
	///            `interrupted` events from `self` until `replacement` sends an 
	///            event, at which point the returned producer will send that
	///            event and switch to passing through events from `replacement` 
	///            instead, regardless of whether `self` has sent events
	///            already.
	public func take(untilReplacement signal: SignalProducer<Value, Error>) -> SignalProducer<Value, Error> {
		return liftRight(Signal.take(untilReplacement:))(signal)
	}

	/// Forwards events from `self` until `replacement` begins sending events.
	///
	/// - parameters:
	///   - replacement: A signal to wait to wait for values from and start
	///                  sending them as a replacement to `self`'s values.
	///
	/// - returns: A producer which passes through `next`, `failed`, and
	///            `interrupted` events from `self` until `replacement` sends an
	///            event, at which point the returned producer will send that
	///            event and switch to passing through events from `replacement`
	///            instead, regardless of whether `self` has sent events
	///            already.
	public func take(untilReplacement signal: Signal<Value, Error>) -> SignalProducer<Value, Error> {
		return lift(Signal.take(untilReplacement:))(signal)
	}

	/// Wait until `self` completes and then forward the final `count` values
	/// on the returned producer.
	///
	/// - parameters:
	///   - count: Number of last events to send after `self` completes.
	///
	/// - returns: A producer that receives up to `count` values from `self`
	///            after `self` completes.
	public func take(last count: Int) -> SignalProducer<Value, Error> {
		return lift { $0.take(last: count) }
	}

	/// Forward any values from `self` until `predicate` returns false, at which
	/// point the returned producer will complete.
	///
	/// - parameters:
	///   - predicate: A closure that accepts value and returns `Bool` value
	///                whether `self` should forward it to `signal` and continue
	///                sending other events.
	///
	/// - returns: A producer that sends events until the values sent by `self`
	///            pass the given `predicate`.
	public func take(while predicate: (Value) -> Bool) -> SignalProducer<Value, Error> {
		return lift { $0.take(while: predicate) }
	}

	/// Zip elements of two producers into pairs. The elements of any Nth pair
	/// are the Nth elements of the two input producers.
	///
	/// - parameters:
	///   - other: A producer to zip values with.
	///
	/// - returns: A producer that sends tuples of `self` and `otherProducer`.
	public func zip<U>(with other: SignalProducer<U, Error>) -> SignalProducer<(Value, U), Error> {
		return liftLeft(Signal.zip(with:))(other)
	}

	/// Zip elements of this producer and a signal into pairs. The elements of
	/// any Nth pair are the Nth elements of the two.
	///
	/// - parameters:
	///   - other: A signal to zip values with.
	///
	/// - returns: A producer that sends tuples of `self` and `otherSignal`.
	public func zip<U>(with other: Signal<U, Error>) -> SignalProducer<(Value, U), Error> {
		return lift(Signal.zip(with:))(other)
	}

	/// Apply `operation` to values from `self` with `Success`ful results
	/// forwarded on the returned producer and `Failure`s sent as `failed`
	/// events.
	///
	/// - parameters:
	///   - operation: A closure that accepts a value and returns a `Result`.
	///
	/// - returns: A producer that receives `Success`ful `Result` as `next`
	///            event and `Failure` as `failed` event.
	public func attempt(operation: (Value) -> Result<(), Error>) -> SignalProducer<Value, Error> {
		return lift { $0.attempt(operation) }
	}

	/// Apply `operation` to values from `self` with `Success`ful results
	/// mapped on the returned producer and `Failure`s sent as `failed` events.
	///
	/// - parameters:
	///   - operation: A closure that accepts a value and returns a result of
	///                a mapped value as `Success`.
	///
	/// - returns: A producer that sends mapped values from `self` if returned
	///            `Result` is `Success`ful, `failed` events otherwise.
	public func attemptMap<U>(_ operation: (Value) -> Result<U, Error>) -> SignalProducer<U, Error> {
		return lift { $0.attemptMap(operation) }
	}

	/// Throttle values sent by the receiver, so that at least `interval`
	/// seconds pass between each, then forwards them on the given scheduler.
	///
	/// - note: If multiple values are received before the interval has elapsed,
	///         the latest value is the one that will be passed on.
	///
	/// - norw: If `self` terminates while a value is being throttled, that
	///         value will be discarded and the returned producer will terminate
	///         immediately.
	///
	/// - parameters:
	///   - interval: Number of seconds to wait between sent values.
	///   - scheduler: A scheduler to deliver events on.
	///
	/// - returns: A producer that sends values at least `interval` seconds
	///            appart on a given scheduler.
	public func throttle(_ interval: TimeInterval, on scheduler: DateSchedulerProtocol) -> SignalProducer<Value, Error> {
		return lift { $0.throttle(interval, on: scheduler) }
	}

	/// Debounce values sent by the receiver, such that at least `interval`
	/// seconds pass after the receiver has last sent a value, then
	/// forward the latest value on the given scheduler.
	///
	/// - note: If multiple values are received before the interval has elapsed,
	///         the latest value is the one that will be passed on.
	///
	/// - note: If `self` terminates while a value is being debounced,
	///         that value will be discarded and the returned producer will
	///         terminate immediately.
	///
	/// - parameters:
	///   - interval: A number of seconds to wait before sending a value.
	///   - scheduler: A scheduler to send values on.
	///
	/// - returns: A producer that sends values that are sent from `self` at
	///            least `interval` seconds apart.
	public func debounce(_ interval: TimeInterval, on scheduler: DateSchedulerProtocol) -> SignalProducer<Value, Error> {
		return lift { $0.debounce(interval, on: scheduler) }
	}

	/// Forward events from `self` until `interval`. Then if producer isn't
	/// completed yet, fails with `error` on `scheduler`.
	///
	/// - note: If the interval is 0, the timeout will be scheduled immediately.
	///         The producer must complete synchronously (or on a faster 
	///         scheduler) to avoid the timeout.
	///
	/// - parameters:
	///   - interval: Number of seconds to wait for `self` to complete.
	///   - error: Error to send with `failed` event if `self` is not completed
	///            when `interval` passes.
	///   - scheduler: A scheduler to deliver error on.
	///
	/// - returns: A producer that sends events for at most `interval` seconds,
	///            then, if not `completed` - sends `error` with `failed` event
	///            on `scheduler`.
	public func timeout(after interval: TimeInterval, raising error: Error, on scheduler: DateSchedulerProtocol) -> SignalProducer<Value, Error> {
		return lift { $0.timeout(after: interval, raising: error, on: scheduler) }
	}
}

extension SignalProducerProtocol where Value: OptionalProtocol {
	/// Unwraps non-`nil` values and forwards them on the returned signal, `nil`
	/// values are dropped.
	///
	/// - returns: A producer that sends only non-nil values.
	public func skipNil() -> SignalProducer<Value.Wrapped, Error> {
		return lift { $0.skipNil() }
	}
}

extension SignalProducerProtocol where Value: EventProtocol, Error == NoError {
	/// The inverse of materialize(), this will translate a producer of `Event`
	/// _values_ into a producer of those events themselves.
	///
	/// - returns: A producer that sends values carried by `self` events.
	public func dematerialize() -> SignalProducer<Value.Value, Value.Error> {
		return lift { $0.dematerialize() }
	}
}

extension SignalProducerProtocol where Error == NoError {
	/// Promote a producer that does not generate failures into one that can.
	///
	/// - note: This does not actually cause failers to be generated for the
	///         given producer, but makes it easier to combine with other
	///         producers that may fail; for example, with operators like
	///         `combineLatestWith`, `zipWith`, `flatten`, etc.
	///
	/// - parameters:
	///   - _ An `ErrorType`.
	///
	/// - returns: A producer that has an instantiatable `ErrorType`.
	public func promoteErrors<F: Swift.Error>(_: F.Type) -> SignalProducer<Value, F> {
		return lift { $0.promoteErrors(F.self) }
	}

	/// Forward events from `self` until `interval`. Then if producer isn't
	/// completed yet, fails with `error` on `scheduler`.
	///
	/// - note: If the interval is 0, the timeout will be scheduled immediately.
	///         The producer must complete synchronously (or on a faster
	///         scheduler) to avoid the timeout.
	///
	/// - parameters:
	///   - interval: Number of seconds to wait for `self` to complete.
	///   - error: Error to send with `failed` event if `self` is not completed
	///            when `interval` passes.
	///   - scheudler: A scheduler to deliver error on.
	///
	/// - returns: A producer that sends events for at most `interval` seconds,
	///            then, if not `completed` - sends `error` with `failed` event
	///            on `scheduler`.
	public func timeout<NewError: Swift.Error>(
		after interval: TimeInterval,
		raising error: NewError,
		on scheduler: DateSchedulerProtocol
	) -> SignalProducer<Value, NewError> {
		return lift { $0.timeout(after: interval, raising: error, on: scheduler) }
	}
}

extension SignalProducerProtocol where Value: Equatable {
	/// Forward only those values from `self` which are not duplicates of the
	/// immedately preceding value.
	///
	/// - note: The first value is always forwarded.
	///
	/// - returns: A producer that does not send two equal values sequentially.
	public func skipRepeats() -> SignalProducer<Value, Error> {
		return lift { $0.skipRepeats() }
	}
}

extension SignalProducerProtocol {
	/// Forward only those values from `self` that have unique identities across
	/// the set of all values that have been seen.
	///
	/// - note: This causes the identities to be retained to check for 
	///         uniqueness.
	///
	/// - parameters:
	///   - transform: A closure that accepts a value and returns identity
	///                value.
	///
	/// - returns: A producer that sends unique values during its lifetime.
	public func uniqueValues<Identity: Hashable>(_ transform: (Value) -> Identity) -> SignalProducer<Value, Error> {
		return lift { $0.uniqueValues(transform) }
	}
}

extension SignalProducerProtocol where Value: Hashable {
	/// Forward only those values from `self` that are unique across the set of
	/// all values that have been seen.
	///
	/// - note: This causes the values to be retained to check for uniqueness.
	///         Providing a function that returns a unique value for each sent
	///         value can help you reduce the memory footprint.
	///
	/// - returns: A producer that sends unique values during its lifetime.
	public func uniqueValues() -> SignalProducer<Value, Error> {
		return lift { $0.uniqueValues() }
	}
}

extension SignalProducerProtocol {
	/// Injects side effects to be performed upon the specified producer events.
	///
	/// - note: In a composed producer, `starting` is invoked in the reverse
	///         direction of the flow of events.
	///
	/// - parameters:
	///   - starting: A closure that is invoked before the producer is started.
	///   - started: A closure that is invoked after the producer is started.
	///   - event: A closure that accepts an event and is invoked on every
	///            received event.
	///   - next: A closure that accepts a value from `next` event.
	///   - failed: A closure that accepts error object and is invoked for
	///             `failed` event.
	///   - completed: A closure that is invoked for `completed` event.
	///   - interrupted: A closure that is invoked for `interrupted` event.
	///   - terminated: A closure that is invoked for any terminating event.
	///   - disposed: A closure added as disposable when signal completes.
	///
	/// - returns: A producer with attached side-effects for given event cases.
	public func on(
		starting: (() -> Void)? = nil,
		started: (() -> Void)? = nil,
		event: ((Event<Value, Error>) -> Void)? = nil,
		next: ((Value) -> Void)? = nil,
		failed: ((Error) -> Void)? = nil,
		completed: (() -> Void)? = nil,
		interrupted: (() -> Void)? = nil,
		terminated: (() -> Void)? = nil,
		disposed: (() -> Void)? = nil
	) -> SignalProducer<Value, Error> {
		return SignalProducer { observer, compositeDisposable in
			starting?()
			defer { started?() }

			self.startWithSignal { signal, disposable in
				compositeDisposable += disposable
				compositeDisposable += signal
					.on(
						event: event,
						failed: failed,
						completed: completed,
						interrupted: interrupted,
						terminated: terminated,
						disposed: disposed,
						next: next
					)
					.observe(observer)
			}
		}
	}

	/// Start the returned producer on the given `Scheduler`.
	///
	/// - note: This implies that any side effects embedded in the producer will
	///         be performed on the given scheduler as well.
	///
	/// - note: Events may still be sent upon other schedulers — this merely
	///         affects where the `start()` method is run.
	///
	/// - parameters:
	///   - scheduler: A scheduler to deliver events on.
	///
	/// - returns: A producer that will deliver events on given `scheduler` when
	///            started.
	public func start(on scheduler: SchedulerProtocol) -> SignalProducer<Value, Error> {
		return SignalProducer { observer, compositeDisposable in
			compositeDisposable += scheduler.schedule {
				self.startWithSignal { signal, signalDisposable in
					compositeDisposable += signalDisposable
					signal.observe(observer)
				}
			}
		}
	}
}

extension SignalProducerProtocol {
	/// Combines the values of all the given producers, in the manner described by
	/// `combineLatestWith`.
	public static func combineLatest<B>(_ a: SignalProducer<Value, Error>, _ b: SignalProducer<B, Error>) -> SignalProducer<(Value, B), Error> {
		return a.combineLatest(with: b)
	}

	/// Combines the values of all the given producers, in the manner described by
	/// `combineLatestWith`.
	public static func combineLatest<B, C>(_ a: SignalProducer<Value, Error>, _ b: SignalProducer<B, Error>, _ c: SignalProducer<C, Error>) -> SignalProducer<(Value, B, C), Error> {
		return combineLatest(a, b)
			.combineLatest(with: c)
			.map(repack)
	}

	/// Combines the values of all the given producers, in the manner described by
	/// `combineLatestWith`.
	public static func combineLatest<B, C, D>(_ a: SignalProducer<Value, Error>, _ b: SignalProducer<B, Error>, _ c: SignalProducer<C, Error>, _ d: SignalProducer<D, Error>) -> SignalProducer<(Value, B, C, D), Error> {
		return combineLatest(a, b, c)
			.combineLatest(with: d)
			.map(repack)
	}

	/// Combines the values of all the given producers, in the manner described by
	/// `combineLatestWith`.
	public static func combineLatest<B, C, D, E>(_ a: SignalProducer<Value, Error>, _ b: SignalProducer<B, Error>, _ c: SignalProducer<C, Error>, _ d: SignalProducer<D, Error>, _ e: SignalProducer<E, Error>) -> SignalProducer<(Value, B, C, D, E), Error> {
		return combineLatest(a, b, c, d)
			.combineLatest(with: e)
			.map(repack)
	}

	/// Combines the values of all the given producers, in the manner described by
	/// `combineLatestWith`.
	public static func combineLatest<B, C, D, E, F>(_ a: SignalProducer<Value, Error>, _ b: SignalProducer<B, Error>, _ c: SignalProducer<C, Error>, _ d: SignalProducer<D, Error>, _ e: SignalProducer<E, Error>, _ f: SignalProducer<F, Error>) -> SignalProducer<(Value, B, C, D, E, F), Error> {
		return combineLatest(a, b, c, d, e)
			.combineLatest(with: f)
			.map(repack)
	}

	/// Combines the values of all the given producers, in the manner described by
	/// `combineLatestWith`.
	public static func combineLatest<B, C, D, E, F, G>(_ a: SignalProducer<Value, Error>, _ b: SignalProducer<B, Error>, _ c: SignalProducer<C, Error>, _ d: SignalProducer<D, Error>, _ e: SignalProducer<E, Error>, _ f: SignalProducer<F, Error>, _ g: SignalProducer<G, Error>) -> SignalProducer<(Value, B, C, D, E, F, G), Error> {
		return combineLatest(a, b, c, d, e, f)
			.combineLatest(with: g)
			.map(repack)
	}

	/// Combines the values of all the given producers, in the manner described by
	/// `combineLatestWith`.
	public static func combineLatest<B, C, D, E, F, G, H>(_ a: SignalProducer<Value, Error>, _ b: SignalProducer<B, Error>, _ c: SignalProducer<C, Error>, _ d: SignalProducer<D, Error>, _ e: SignalProducer<E, Error>, _ f: SignalProducer<F, Error>, _ g: SignalProducer<G, Error>, _ h: SignalProducer<H, Error>) -> SignalProducer<(Value, B, C, D, E, F, G, H), Error> {
		return combineLatest(a, b, c, d, e, f, g)
			.combineLatest(with: h)
			.map(repack)
	}

	/// Combines the values of all the given producers, in the manner described by
	/// `combineLatestWith`.
	public static func combineLatest<B, C, D, E, F, G, H, I>(_ a: SignalProducer<Value, Error>, _ b: SignalProducer<B, Error>, _ c: SignalProducer<C, Error>, _ d: SignalProducer<D, Error>, _ e: SignalProducer<E, Error>, _ f: SignalProducer<F, Error>, _ g: SignalProducer<G, Error>, _ h: SignalProducer<H, Error>, _ i: SignalProducer<I, Error>) -> SignalProducer<(Value, B, C, D, E, F, G, H, I), Error> {
		return combineLatest(a, b, c, d, e, f, g, h)
			.combineLatest(with: i)
			.map(repack)
	}

	/// Combines the values of all the given producers, in the manner described by
	/// `combineLatestWith`.
	public static func combineLatest<B, C, D, E, F, G, H, I, J>(_ a: SignalProducer<Value, Error>, _ b: SignalProducer<B, Error>, _ c: SignalProducer<C, Error>, _ d: SignalProducer<D, Error>, _ e: SignalProducer<E, Error>, _ f: SignalProducer<F, Error>, _ g: SignalProducer<G, Error>, _ h: SignalProducer<H, Error>, _ i: SignalProducer<I, Error>, _ j: SignalProducer<J, Error>) -> SignalProducer<(Value, B, C, D, E, F, G, H, I, J), Error> {
		return combineLatest(a, b, c, d, e, f, g, h, i)
			.combineLatest(with: j)
			.map(repack)
	}

	/// Combines the values of all the given producers, in the manner described by
	/// `combineLatestWith`. Will return an empty `SignalProducer` if the sequence is empty.
	public static func combineLatest<S: Sequence where S.Iterator.Element == SignalProducer<Value, Error>>(_ producers: S) -> SignalProducer<[Value], Error> {
		var generator = producers.makeIterator()
		if let first = generator.next() {
			let initial = first.map { [$0] }
			return IteratorSequence(generator).reduce(initial) { producer, next in
				producer.combineLatest(with: next).map { $0.0 + [$0.1] }
			}
		}
		
		return .empty
	}

	/// Zips the values of all the given producers, in the manner described by
	/// `zipWith`.
	public static func zip<B>(_ a: SignalProducer<Value, Error>, _ b: SignalProducer<B, Error>) -> SignalProducer<(Value, B), Error> {
		return a.zip(with: b)
	}

	/// Zips the values of all the given producers, in the manner described by
	/// `zipWith`.
	public static func zip<B, C>(_ a: SignalProducer<Value, Error>, _ b: SignalProducer<B, Error>, _ c: SignalProducer<C, Error>) -> SignalProducer<(Value, B, C), Error> {
		return zip(a, b)
			.zip(with: c)
			.map(repack)
	}

	/// Zips the values of all the given producers, in the manner described by
	/// `zipWith`.
	public static func zip<B, C, D>(_ a: SignalProducer<Value, Error>, _ b: SignalProducer<B, Error>, _ c: SignalProducer<C, Error>, _ d: SignalProducer<D, Error>) -> SignalProducer<(Value, B, C, D), Error> {
		return zip(a, b, c)
			.zip(with: d)
			.map(repack)
	}

	/// Zips the values of all the given producers, in the manner described by
	/// `zipWith`.
	public static func zip<B, C, D, E>(_ a: SignalProducer<Value, Error>, _ b: SignalProducer<B, Error>, _ c: SignalProducer<C, Error>, _ d: SignalProducer<D, Error>, _ e: SignalProducer<E, Error>) -> SignalProducer<(Value, B, C, D, E), Error> {
		return zip(a, b, c, d)
			.zip(with: e)
			.map(repack)
	}

	/// Zips the values of all the given producers, in the manner described by
	/// `zipWith`.
	public static func zip<B, C, D, E, F>(_ a: SignalProducer<Value, Error>, _ b: SignalProducer<B, Error>, _ c: SignalProducer<C, Error>, _ d: SignalProducer<D, Error>, _ e: SignalProducer<E, Error>, _ f: SignalProducer<F, Error>) -> SignalProducer<(Value, B, C, D, E, F), Error> {
		return zip(a, b, c, d, e)
			.zip(with: f)
			.map(repack)
	}

	/// Zips the values of all the given producers, in the manner described by
	/// `zipWith`.
	public static func zip<B, C, D, E, F, G>(_ a: SignalProducer<Value, Error>, _ b: SignalProducer<B, Error>, _ c: SignalProducer<C, Error>, _ d: SignalProducer<D, Error>, _ e: SignalProducer<E, Error>, _ f: SignalProducer<F, Error>, _ g: SignalProducer<G, Error>) -> SignalProducer<(Value, B, C, D, E, F, G), Error> {
		return zip(a, b, c, d, e, f)
			.zip(with: g)
			.map(repack)
	}

	/// Zips the values of all the given producers, in the manner described by
	/// `zipWith`.
	public static func zip<B, C, D, E, F, G, H>(_ a: SignalProducer<Value, Error>, _ b: SignalProducer<B, Error>, _ c: SignalProducer<C, Error>, _ d: SignalProducer<D, Error>, _ e: SignalProducer<E, Error>, _ f: SignalProducer<F, Error>, _ g: SignalProducer<G, Error>, _ h: SignalProducer<H, Error>) -> SignalProducer<(Value, B, C, D, E, F, G, H), Error> {
		return zip(a, b, c, d, e, f, g)
			.zip(with: h)
			.map(repack)
	}

	/// Zips the values of all the given producers, in the manner described by
	/// `zipWith`.
	public static func zip<B, C, D, E, F, G, H, I>(_ a: SignalProducer<Value, Error>, _ b: SignalProducer<B, Error>, _ c: SignalProducer<C, Error>, _ d: SignalProducer<D, Error>, _ e: SignalProducer<E, Error>, _ f: SignalProducer<F, Error>, _ g: SignalProducer<G, Error>, _ h: SignalProducer<H, Error>, _ i: SignalProducer<I, Error>) -> SignalProducer<(Value, B, C, D, E, F, G, H, I), Error> {
		return zip(a, b, c, d, e, f, g, h)
			.zip(with: i)
			.map(repack)
	}

	/// Zips the values of all the given producers, in the manner described by
	/// `zipWith`.
	public static func zip<B, C, D, E, F, G, H, I, J>(_ a: SignalProducer<Value, Error>, _ b: SignalProducer<B, Error>, _ c: SignalProducer<C, Error>, _ d: SignalProducer<D, Error>, _ e: SignalProducer<E, Error>, _ f: SignalProducer<F, Error>, _ g: SignalProducer<G, Error>, _ h: SignalProducer<H, Error>, _ i: SignalProducer<I, Error>, _ j: SignalProducer<J, Error>) -> SignalProducer<(Value, B, C, D, E, F, G, H, I, J), Error> {
		return zip(a, b, c, d, e, f, g, h, i)
			.zip(with: j)
			.map(repack)
	}

	/// Zips the values of all the given producers, in the manner described by
	/// `zipWith`. Will return an empty `SignalProducer` if the sequence is empty.
	public static func zip<S: Sequence where S.Iterator.Element == SignalProducer<Value, Error>>(_ producers: S) -> SignalProducer<[Value], Error> {
		var generator = producers.makeIterator()
		if let first = generator.next() {
			let initial = first.map { [$0] }
			return IteratorSequence(generator).reduce(initial) { producer, next in
				producer.zip(with: next).map { $0.0 + [$0.1] }
			}
		}

		return .empty
	}
}

extension SignalProducerProtocol {
	/// Repeat `self` a total of `count` times. In other words, start producer
	/// `count` number of times, each one after previously started producer
	/// completes.
	///
	/// - note: Repeating `1` time results in an equivalent signal producer.
	///
	/// - note: Repeating `0` times results in a producer that instantly
	///         completes.
	///
	/// - parameters:
	///   - count: Number of repetitions.
	///
	/// - returns: A signal producer start sequentially starts `self` after
	///            previously started producer completes.
	public func times(_ count: Int) -> SignalProducer<Value, Error> {
		precondition(count >= 0)

		if count == 0 {
			return .empty
		} else if count == 1 {
			return producer
		}

		return SignalProducer { observer, disposable in
			let serialDisposable = SerialDisposable()
			disposable += serialDisposable

			func iterate(_ current: Int) {
				self.startWithSignal { signal, signalDisposable in
					serialDisposable.innerDisposable = signalDisposable

					signal.observe { event in
						if case .completed = event {
							let remainingTimes = current - 1
							if remainingTimes > 0 {
								iterate(remainingTimes)
							} else {
								observer.sendCompleted()
							}
						} else {
							observer.action(event)
						}
					}
				}
			}

			iterate(count)
		}
	}

	/// Ignore failures up to `count` times.
	///
	/// - precondition: `count` must be non-negative integer.
	///
	/// - parameters:
	///   - count: Number of retries.
	///
	/// - returns: A signal producer that restarts up to `count` times.
	public func retry(upTo count: Int) -> SignalProducer<Value, Error> {
		precondition(count >= 0)

		if count == 0 {
			return producer
		} else {
			return flatMapError { _ in
				self.retry(upTo: count - 1)
			}
		}
	}

	/// Wait for completion of `self`, *then* forward all events from
	/// `replacement`. Any failure or interruption sent from `self` is
	/// forwarded immediately, in which case `replacement` will not be started,
	/// and none of its events will be be forwarded. 
	///
	/// - note: All values sent from `self` are ignored.
	///
	/// - parameters:
	///   - replacement: A producer to start when `self` completes.
	///
	/// - returns: A producer that sends events from `self` and then from
	///            `replacement` when `self` completes.
	public func then<U>(_ replacement: SignalProducer<U, Error>) -> SignalProducer<U, Error> {
		return SignalProducer<U, Error> { observer, observerDisposable in
			self.startWithSignal { signal, signalDisposable in
				observerDisposable += signalDisposable

				signal.observe { event in
					switch event {
					case let .failed(error):
						observer.sendFailed(error)
					case .completed:
						observerDisposable += replacement.start(observer)
					case .interrupted:
						observer.sendInterrupted()
					case .next:
						break
					}
				}
			}
		}
	}

	/// Start the producer, then block, waiting for the first value.
	///
	/// When a single value or error is sent, the returned `Result` will
	/// represent those cases. However, when no values are sent, `nil` will be
	/// returned.
	///
	/// - returns: Result when single `next` or `failed` event is received.
	///            `nil` when no events are received.
	public func first() -> Result<Value, Error>? {
		return take(first: 1).single()
	}

	/// Start the producer, then block, waiting for events: Next and
	/// Completed.
	///
	/// When a single value or error is sent, the returned `Result` will
	/// represent those cases. However, when no values are sent, or when more
	/// than one value is sent, `nil` will be returned.
	///
	/// - returns: Result when single `next` or `failed` event is received. 
	///            `nil` when 0 or more than 1 events are received.
	public func single() -> Result<Value, Error>? {
		let semaphore = DispatchSemaphore(value: 0)
		var result: Result<Value, Error>?

		take(first: 2).start { event in
			switch event {
			case let .next(value):
				if result != nil {
					// Move into failure state after recieving another value.
					result = nil
					return
				}
				result = .success(value)
			case let .failed(error):
				result = .failure(error)
				semaphore.signal()
			case .completed, .interrupted:
				semaphore.signal()
			}
		}

		semaphore.wait()
		return result
	}

	/// Start the producer, then block, waiting for the last value.
	///
	/// When a single value or error is sent, the returned `Result` will
	/// represent those cases. However, when no values are sent, `nil` will be
	/// returned.
	///
	/// - returns: Result when single `next` or `failed` event is received.
	///            `nil` when no events are received.
	public func last() -> Result<Value, Error>? {
		return take(last: 1).single()
	}

	/// Starts the producer, then blocks, waiting for completion.
	///
	/// When a completion or error is sent, the returned `Result` will represent
	/// those cases.
	///
	/// - returns: Result when single `Completion` or `failed` event is 
	///            received.
	public func wait() -> Result<(), Error> {
		return then(SignalProducer<(), Error>(value: ())).last() ?? .success(())
	}

	/// Creates a new `SignalProducer` that will multicast values emitted by
	/// the underlying producer, up to `capacity`.
	/// This means that all clients of this `SignalProducer` will see the same
	/// version of the emitted values/errors.
	///
	/// The underlying `SignalProducer` will not be started until `self` is
	/// started for the first time. When subscribing to this producer, all
	/// previous values (up to `capacity`) will be emitted, followed by any new
	/// values.
	///
	/// If you find yourself needing *the current value* (the last buffered
	/// value) you should consider using `PropertyType` instead, which, unlike
	/// this operator, will guarantee at compile time that there's always a
	/// buffered value. This operator is not recommended in most cases, as it
	/// will introduce an implicit relationship between the original client and
	/// the rest, so consider alternatives like `PropertyType`, or representing
	/// your stream using a `Signal` instead.
	///
	/// This operator is only recommended when you absolutely need to introduce
	/// a layer of caching in front of another `SignalProducer`.
	///
	/// - precondtion: `capacity` must be non-negative integer.
	///
	/// - parameters:
	///   - capcity: Number of values to hold.
	///
	/// - returns: A caching producer that will hold up to last `capacity`
	///            values.
	public func replayLazily(upTo capacity: Int) -> SignalProducer<Value, Error> {
		precondition(capacity >= 0, "Invalid capacity: \(capacity)")

		// This will go "out of scope" when the returned `SignalProducer` goes
		// out of scope. This lets us know when we're supposed to dispose the
		// underlying producer. This is necessary because `struct`s don't have
		// `deinit`.
		let token = Lifetime.Token()

<<<<<<< HEAD
		return SignalProducer { observer, disposable in
			var token: Lifetime.Token? = token
			let lifetime = Lifetime(token!)

			let initializedProducer: SignalProducer<Value, Error>
			let initializedObserver: SignalProducer<Value, Error>.ProducedSignal.Observer
			let shouldStartUnderlyingProducer: Bool

			lock.lock()
			if let producer = producer, let producerObserver = producerObserver {
				(initializedProducer, initializedObserver) = (producer, producerObserver)
				shouldStartUnderlyingProducer = false
			} else {
				let (producerTemp, observerTemp) = SignalProducer<Value, Error>.bufferingProducer(upTo: capacity)

				(producer, producerObserver) = (producerTemp, observerTemp)
				(initializedProducer, initializedObserver) = (producerTemp, observerTemp)
				shouldStartUnderlyingProducer = true
			}
			lock.unlock()

			// subscribe `observer` before starting the underlying producer.
			disposable += initializedProducer.start(observer)
			disposable += {
				// Don't dispose of the original producer until all observers
				// have terminated.
				token = nil
			}

			if shouldStartUnderlyingProducer {
				self
					.take(during: lifetime)
					.start(initializedObserver)
			}
=======
		let state = Atomic(ReplayState<Value, Error>(upTo: capacity))

		let start: Atomic<(() -> Void)?> = Atomic { [ended = lifetime.ended] in
			// Start the underlying producer.
			self
				.take(until: ended)
				.start { event in
					let originalState = state.modify {
						$0.enqueue(event)
					}
					originalState.observers?.forEach { $0.action(event) }
				}
>>>>>>> 23097f3f
		}

		return SignalProducer { observer, disposable in
			// Don't dispose of the original producer until all observers
			// have terminated.
			disposable += { _ = lifetime }

			while true {
				var result: Result<RemovalToken?, ReplayError<Value>>!
				state.modify {
					result = $0.observe(observer)
				}

				switch result! {
				case let .success(token):
					if let token = token {
						disposable += {
							state.modify {
								$0.removeObserver(using: token)
							}
						}
					}

					// Start the underlying producer if it has never been started.
					start.swap(nil)?()

					// Terminate the replay loop.
					return

				case let .failure(error):
					error.values.forEach(observer.sendNext)
				}
			}
		}
	}
}

/// Represents a recoverable error of an observer not being ready for an
/// attachment to a `ReplayState`, and the observer should replay the supplied
/// values before attempting to observe again.
private struct ReplayError<Value>: Error {
	/// The values that should be replayed by the observer.
	let values: [Value]
}

private struct ReplayState<Value, Error: Swift.Error> {
	let capacity: Int

	/// All cached values.
	var values: [Value] = []

	/// A termination event emitted by the underlying producer.
	///
	/// This will be nil if termination has not occurred.
	var terminationEvent: Event<Value, Error>?

	/// The observers currently attached to the caching producer, or `nil` if the
	/// caching producer was terminated.
	var observers: Bag<Signal<Value, Error>.Observer>? = Bag()

	/// The set of in-flight replay buffers.
	var replayBuffers: [ObjectIdentifier: [Value]] = [:]

	/// Initialize the replay state.
	///
	/// - parameters:
	///   - capacity: The maximum amount of values which can be cached by the
	///               replay state.
	init(upTo capacity: Int) {
		self.capacity = capacity
	}

	/// Attempt to observe the replay state.
	///
	/// - warning: Repeatedly observing the replay state with the same observer
	///            should be avoided.
	///
	/// - parameters:
	///   - observer: The observer to be registered.
	///
	/// - throws:
	///   `ReplayError.pending(values:)` if there are still one or more values
	///   pending for being replayed by the observer.
	///
	/// - returns:
	///   The removal token of the observer, or `nil` if the replay state has
	///   already terminated.
	mutating func observe(_ observer: Signal<Value, Error>.Observer) -> Result<RemovalToken?, ReplayError<Value>> {
		// Since the only use case is `replayLazily`, which always creates a unique
		// `Observer` for every produced signal, we can use the ObjectIdentifier of
		// the `Observer` to track them directly.
		let id = ObjectIdentifier(observer)

		switch replayBuffers[id] {
		case .none where !values.isEmpty:
			// No in-flight replay buffers was found, but the `ReplayState` has one or
			// more cached values in the `ReplayState`. The observer should replay
			// them before attempting to observe again.
			replayBuffers[id] = []
			return .failure(ReplayError(values: values))

		case let .some(buffer) where !buffer.isEmpty:
			// An in-flight replay buffer was found with one or more buffered values.
			// The observer should replay them before attempting to observe again.
			defer { replayBuffers[id] = [] }
			return .failure(ReplayError(values: buffer))

		case let .some(buffer) where buffer.isEmpty:
			// Since an in-flight but empty replay buffer was found, the observer is
			// ready to be attached to the `ReplayState`.
			replayBuffers.removeValue(forKey: id)

		default:
			// No values has to be replayed. The observer is ready to be attached to
			// the `ReplayState`.
			break
		}

		if let event = terminationEvent {
			observer.action(event)
		}

		return .success(observers?.insert(observer))
	}

	/// Enqueue the supplied event to the replay state.
	///
	/// - parameter:
	///   - event: The event to be cached.
	mutating func enqueue(_ event: Event<Value, Error>) {
		switch event {
		case let .next(value):
			for key in replayBuffers.keys {
				replayBuffers[key]!.append(value)
			}

			switch capacity {
			case 0:
				// With a capacity of zero, `state.values` can never be filled.
				break

			case 1:
				values = [value]

			default:
				values.append(value)

				let overflow = values.count - capacity
				if overflow > 0 {
					values.removeFirst(overflow)
				}
			}

		case .completed, .failed, .interrupted:
			// Disconnect all observers and prevent future attachments.
			terminationEvent = event
			observers = nil
		}
	}

	/// Remove the observer represented by the supplied token.
	///
	/// - parameters:
	///   - token: The token of the observer to be removed.
	mutating func removeObserver(using token: RemovalToken) {
		observers?.remove(using: token)
	}
}

/// Create a repeating timer of the given interval, with a reasonable default
/// leeway, sending updates on the given scheduler.
///
/// - note: This timer will never complete naturally, so all invocations of
///         `start()` must be disposed to avoid leaks.
///
/// - precondition: Interval must be non-negative number.
///
/// - parameters:
///   - interval: An interval between invocations.
///   - scheduler: A scheduler to deliver events on.
///
/// - returns: A producer that sends `NSDate` values every `interval` seconds.
public func timer(interval: TimeInterval, on scheduler: DateSchedulerProtocol) -> SignalProducer<Date, NoError> {
	// Apple's "Power Efficiency Guide for Mac Apps" recommends a leeway of
	// at least 10% of the timer interval.
	return timer(interval: interval, on: scheduler, leeway: interval * 0.1)
}

/// Creates a repeating timer of the given interval, sending updates on the
/// given scheduler.
///
/// - note: This timer will never complete naturally, so all invocations of
///         `start()` must be disposed to avoid leaks.
///
/// - precondition: Interval must be non-negative number.
///
/// - precondition: Leeway must be non-negative number.
///
/// - parameters:
///   - interval: An interval between invocations.
///   - scheduler: A scheduler to deliver events on.
///   - leeway: Interval leeway. Apple's "Power Efficiency Guide for Mac Apps"
///             recommends a leeway of at least 10% of the timer interval.
///
/// - returns: A producer that sends `NSDate` values every `interval` seconds.
public func timer(interval: TimeInterval, on scheduler: DateSchedulerProtocol, leeway: TimeInterval) -> SignalProducer<Date, NoError> {
	precondition(interval >= 0)
	precondition(leeway >= 0)

	return SignalProducer { observer, compositeDisposable in
		compositeDisposable += scheduler.schedule(after: scheduler.currentDate.addingTimeInterval(interval),
		                                          interval: interval,
		                                          leeway: leeway,
		                                          action: { observer.sendNext(scheduler.currentDate) })
	}
}<|MERGE_RESOLUTION|>--- conflicted
+++ resolved
@@ -1676,63 +1676,27 @@
 		// out of scope. This lets us know when we're supposed to dispose the
 		// underlying producer. This is necessary because `struct`s don't have
 		// `deinit`.
-		let token = Lifetime.Token()
-
-<<<<<<< HEAD
-		return SignalProducer { observer, disposable in
-			var token: Lifetime.Token? = token
-			let lifetime = Lifetime(token!)
-
-			let initializedProducer: SignalProducer<Value, Error>
-			let initializedObserver: SignalProducer<Value, Error>.ProducedSignal.Observer
-			let shouldStartUnderlyingProducer: Bool
-
-			lock.lock()
-			if let producer = producer, let producerObserver = producerObserver {
-				(initializedProducer, initializedObserver) = (producer, producerObserver)
-				shouldStartUnderlyingProducer = false
-			} else {
-				let (producerTemp, observerTemp) = SignalProducer<Value, Error>.bufferingProducer(upTo: capacity)
-
-				(producer, producerObserver) = (producerTemp, observerTemp)
-				(initializedProducer, initializedObserver) = (producerTemp, observerTemp)
-				shouldStartUnderlyingProducer = true
-			}
-			lock.unlock()
-
-			// subscribe `observer` before starting the underlying producer.
-			disposable += initializedProducer.start(observer)
-			disposable += {
-				// Don't dispose of the original producer until all observers
-				// have terminated.
-				token = nil
-			}
-
-			if shouldStartUnderlyingProducer {
-				self
-					.take(during: lifetime)
-					.start(initializedObserver)
-			}
-=======
+		let lifetimeToken = Lifetime.Token()
+		let lifetime = Lifetime(lifetimeToken)
+
 		let state = Atomic(ReplayState<Value, Error>(upTo: capacity))
 
-		let start: Atomic<(() -> Void)?> = Atomic { [ended = lifetime.ended] in
+		let start: Atomic<(() -> Void)?> = Atomic {
 			// Start the underlying producer.
 			self
-				.take(until: ended)
+				.take(during: lifetime)
 				.start { event in
 					let originalState = state.modify {
 						$0.enqueue(event)
 					}
 					originalState.observers?.forEach { $0.action(event) }
 				}
->>>>>>> 23097f3f
 		}
 
 		return SignalProducer { observer, disposable in
 			// Don't dispose of the original producer until all observers
 			// have terminated.
-			disposable += { _ = lifetime }
+			disposable += { _ = lifetimeToken }
 
 			while true {
 				var result: Result<RemovalToken?, ReplayError<Value>>!
