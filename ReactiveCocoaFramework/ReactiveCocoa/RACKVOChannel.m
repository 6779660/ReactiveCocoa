--- conflicted
+++ resolved
@@ -15,10 +15,7 @@
 #import "RACCompoundDisposable.h"
 #import "RACDisposable.h"
 #import "RACSignal+Operations.h"
-<<<<<<< HEAD
 #import "RACSubject.h"
-=======
->>>>>>> fc9cd5ad
 
 // Key for the array of RACKVOChannel's additional thread local
 // data in the thread dictionary.
