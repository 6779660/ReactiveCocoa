//
//  RACSignal+Operations.h
//  ReactiveCocoa
//
//  Created by Justin Spahr-Summers on 2012-09-06.
//  Copyright (c) 2012 GitHub, Inc. All rights reserved.
//

#import <Foundation/Foundation.h>
#import "RACDeprecated.h"
#import "RACSignal.h"

/// The domain for errors originating in RACSignal operations.
extern NSString * const RACSignalErrorDomain;

/// The error code used with -timeout:.
extern const NSInteger RACSignalErrorTimedOut;

/// The error code used when a value passed into +switch:cases:default: does not
/// match any of the cases, and no default was given.
extern const NSInteger RACSignalErrorNoMatchingCase;

<<<<<<< HEAD
/// A block which accepts a value from a RACSignal and returns a new signal.
///
/// Setting `stop` to `YES` will cause the bind to terminate after the returned
/// value. Returning `nil` will result in immediate termination.
typedef RACSignal * (^RACSignalBindBlock)(id value, BOOL *stop);

/// The policy that -flatten:withPolicy: should follow when additional signals
/// arrive while `maxConcurrent` signals are already subscribed to.
///
/// RACSignalFlattenPolicyQueue           - Wait until any current signal
///                                         completes, then subscribe to the
///                                         additional (enqueued) signal that
///                                         arrived earliest.
/// RACSignalFlattenPolicyDisposeEarliest - Dispose of the active subscription
///                                         to the signal that arrived earliest,
///                                         then subscribe to the new signal.
/// RACSignalFlattenPolicyDisposeLatest   - Dispose of the active subscription
///                                         to the signal that arrived latest,
///                                         then subscribe to the new signal.
typedef enum : NSUInteger {
	RACSignalFlattenPolicyQueue,
	RACSignalFlattenPolicyDisposeEarliest,
	RACSignalFlattenPolicyDisposeLatest
} RACSignalFlattenPolicy;

=======
>>>>>>> fc9cd5ad
@class RACCommand;
@class RACDisposable;
@class RACMulticastConnection;
@class RACScheduler;
@class RACSequence;
@class RACSubject;
@class RACTuple;
@protocol RACSubscriber;

@interface RACSignal (Operations)

/// Subscribes to `signal` when the source signal completes.
- (RACSignal *)concat:(RACSignal *)signal;

/// Maps `block` across the values in the receiver and flattens the result.
///
/// Note that operators applied _after_ -flattenMap: behave differently from
/// operators _within_ -flattenMap:. See the Examples section below.
///
/// This corresponds to the `SelectMany` method in Rx.
///
/// block - A block which accepts the values in the receiver and returns a new
///         signal. Returning `nil` from this block is equivalent to returning
///         an empty signal.
///
/// Examples
///
///   [signal flattenMap:^(id x) {
///       // Logs each time a returned signal completes.
///       return [[RACSignal return:x] logCompleted];
///   }];
///
///   [[signal
///       flattenMap:^(id x) {
///           return [RACSignal return:x];
///       }]
///       // Logs only once, when all of the signals complete.
///       logCompleted];
///
/// Returns a new signal which represents the combination of all signals
/// returned from `block`. The resulting signal will forward events from all of
/// the original signals in the order that they arrive.
- (RACSignal *)flattenMap:(RACSignal * (^)(id value))signalBlock;

/// Flattens a signal of signals.
///
/// This corresponds to the `Merge` method in Rx.
///
/// Returns a signal which represents the combination of all signals sent by the
/// receiver. The resulting signal will forward events from all of the original
/// signals in the order that they arrive.
- (RACSignal *)flatten;

/// Maps `block` across the values in the receiver.
///
/// This corresponds to the `Select` method in Rx.
///
/// Returns a new signal with the mapped values.
- (RACSignal *)map:(id (^)(id value))block;

/// Replace each value in the receiver with the given object.
///
/// Returns a new signal which includes the given object once for each value in
/// the receiver.
- (RACSignal *)mapReplace:(id)object;

/// Filters out values in the receiver that don't pass the given test.
///
/// This corresponds to the `Where` method in Rx.
///
/// Returns a new signal with only those values that passed.
- (RACSignal *)filter:(BOOL (^)(id value))block;

/// Filters out values in the receiver that equal (via -isEqual:) the provided value.
///
/// value - The value can be `nil`, in which case it ignores `nil` values.
///
/// Returns a new signal containing only the values which did not compare equal
/// to `value`.
- (RACSignal *)ignore:(id)value;

/// Unpacks each RACTuple in the receiver and maps the values to a new value.
///
/// reduceBlock - The block which reduces each RACTuple's values into one value.
///               It must take as many arguments as the number of tuple elements
///               to process. Each argument will be an object argument. The
///               return value must be an object. This argument cannot be nil.
///
/// Returns a signal which will send the return values from `reduceBlock`.
- (RACSignal *)reduceEach:(id (^)())reduceBlock;

/// Returns a new signal consisting of `value`, followed by the values in the
/// receiver.
- (RACSignal *)startWith:(id)value;

/// Skips the first `skipCount` values in the receiver.
///
/// Returns the receiver after skipping the first `skipCount` values. If
/// `skipCount` is greater than the number of values in the signal, the
/// resulting signal will complete immediately.
- (RACSignal *)skip:(NSUInteger)skipCount;

/// Returns a signal of the first `count` values in the receiver. If `count` is
/// greater than or equal to the number of values in the signal, a signal
/// equivalent to the receiver is returned.
- (RACSignal *)take:(NSUInteger)takeCount;

/// Zips the values in the receiver with those of the given signal to create
/// RACTuples.
///
/// The first `next` of each signal will be combined, then the second `next`, and
/// so forth, until either signal completes or errors.
///
/// signal - The signal to zip with. This must not be `nil`.
///
/// Returns a new signal of RACTuples, representing the combined values of the
/// two signals. Any error from one of the original signals will be forwarded on
/// the returned signal.
- (RACSignal *)zipWith:(RACSignal *)signal;

/// Zips the values in the given signals to create RACTuples.
///
/// The first `next` of each signal will be combined, then the second `next`, and
/// so forth, until either signal completes or errors.
///
/// signals - The RACSignals to combine. If this collection is empty, the
///           returned signal will complete immediately.
///
/// Returns a new signal containing RACTuples of the zipped values from the
/// signals.
+ (RACSignal *)zip:(id<NSFastEnumeration>)signals;

/// Zips signals using +zip:, then reduces the resulting tuples into a single
/// value using -reduceEach:.
///
/// signals     - The RACSignals to combine. If this collection is empty, the
///               returned signal will complete immediately.
/// reduceBlock - The block which reduces the values from all the signals
///               into one value. It must take as many arguments as the
///               number of `signals` given. Each argument will be an object
///               argument. The return value must be an object. This argument
///               must not be nil.
///
/// Example:
///
///   [RACSignal zip:@[ stringSignal, intSignal ] reduce:^(NSString *string, NSNumber *number) {
///       return [NSString stringWithFormat:@"%@: %@", string, number];
///   }];
///
/// Returns a new signal containing the results from each invocation of
/// `reduceBlock`.
+ (RACSignal *)zip:(id<NSFastEnumeration>)signals reduce:(id (^)())reduceBlock;

/// Returns a signal obtained by concatenating `signals` in order.
+ (RACSignal *)concat:(id<NSFastEnumeration>)signals;

/// Combines values in the receiver from left to right using the given block.
///
/// The algorithm proceeds as follows:
///
///  1. `start` is passed into the block as the `running` value, and the first
///     element of the receiver is passed into the block as the `next` value.
///  2. The result of the invocation is sent on the returned signal.
///  3. The result of the invocation (`running`) and the next element of the
///     receiver (`next`) is passed into `block`.
///  4. Steps 2 and 3 are repeated until all values have been processed.
///
/// This method is similar to -aggregateWithStart:reduce:, except that the
/// result of each step is sent on the returned signal.
///
/// startingValue - The value to be combined with the first element of the
///                 receiver. This value may be `nil`.
/// block         - A block that describes how to combine values of the
///                 receiver. If the receiver is empty, this block will never be
///                 invoked.
///
/// Examples
///
///      RACSequence *numbers = @[ @1, @2, @3, @4 ].rac_sequence;
///
///      // Contains 1, 3, 6, 10
///      RACSequence *sums = [numbers scanWithStart:@0 reduce:^(NSNumber *sum, NSNumber *next) {
///          return @(sum.integerValue + next.integerValue);
///      }];
///
/// Returns a signal that will send the return values from `block`. If the
/// receiver is empty, the resulting signal will complete immediately.
- (RACSignal *)scanWithStart:(id)startingValue reduce:(id (^)(id running, id next))block;

/// Combines each previous and current value into one object.
///
/// This method is similar to -scanWithStart:reduce:, but only ever operates on
/// the previous and current values (instead of the whole signal), and does not
/// pass the return value of `reduceBlock` into the next invocation of it.
///
/// start       - The value passed into `reduceBlock` as `previous` for the
///               first value.
/// reduceBlock - The block that combines the previous value and the current
///               value to create the reduced value. Cannot be nil.
///
/// Examples
///
///      RACSequence *numbers = @[ @1, @2, @3, @4 ].rac_sequence;
///
///      // Contains 1, 3, 5, 7
///      RACSequence *sums = [numbers combinePreviousWithStart:@0 reduce:^(NSNumber *previous, NSNumber *next) {
///          return @(previous.integerValue + next.integerValue);
///      }];
///
/// Returns a signal that will send the return values from `reduceBlock`. If the
/// receiver is empty, the resulting signal will complete immediately.
- (RACSignal *)combinePreviousWithStart:(id)start reduce:(id (^)(id previous, id current))reduceBlock;

/// Takes values until the given block returns `NO`.
///
/// Returns a signal of the initial values in the receiver that pass `predicate`.
/// If `predicate` never returns `NO`, a signal equivalent to the receiver is
/// returned.
- (RACSignal *)takeWhile:(BOOL (^)(id x))predicateBlock;

/// Skips values until the given block returns `NO`.
///
/// Returns a signal containing the values of the receiver that follow any
/// initial values passing `predicate`. If `predicate` never returns `NO`, an
/// empty signal is returned.
- (RACSignal *)skipWhile:(BOOL (^)(id x))predicateBlock;

/// Returns a signal of values for which -isEqual: returns NO when compared to the
/// previous value.
- (RACSignal *)distinctUntilChanged;

/// Run the given block before passing through a `next` event.
///
/// This should be used to inject side effects into the signal.
///
/// Returns a signal which forwards the events of the receiver, running `block`
/// before forwarding any `next`s.
- (RACSignal *)doNext:(void (^)(id x))block;

/// Run the given block before passing through an `error` event.
///
/// This should be used to inject side effects into the signal.
///
/// Returns a signal which forwards the events of the receiver, running `block`
/// before forwarding `error`.
- (RACSignal *)doError:(void (^)(NSError *error))block;

/// Run the given block before passing through an `completed` event.
///
/// This should be used to inject side effects into the signal.
///
/// Returns a signal which forwards the events of the receiver, running `block`
/// before forwarding `completed`.
- (RACSignal *)doCompleted:(void (^)(void))block;

<<<<<<< HEAD
/// Run the given block immediately when the subscription is disposed.
///
/// This should be used to inject side effects into the signal.
///
/// Note that subscriptions are automatically disposed upon `error` and
/// `completed` events, so this block will effectively run whenever the signal
/// terminates or is cancelled through _any_ means.
///
/// Use -doFinished: instead, if you don't want to perform side effects upon
/// cancellation.
///
/// Returns a signal which forwards the events of the receiver, running `block`
/// before forwarding `completed` or `error`, or immediately upon disposal.
- (RACSignal *)doDisposed:(void (^)(void))block;

/// Run the given block before passing through a `completed` or `error` event.
///
/// This should be used to inject side effects into the signal.
/// 
/// Use -doDisposed: instead, if you also want to perform side effects upon
/// cancellation.
///
/// This corresponds to the `Finally` method in Rx.
///
/// Returns a signal which forwards the events of the receiver, running `block`
/// before forwarding `completed` or `error`.
- (RACSignal *)doFinished:(void (^)(void))block;

/// Send `next`s only if we don't receive another `next` in `interval` seconds.
=======
/// Sends `next`s only if we don't receive another `next` in `interval` seconds.
>>>>>>> fc9cd5ad
///
/// If a `next` is received, and then another `next` is received before
/// `interval` seconds have passed, the first value is discarded.
///
/// After `interval` seconds have passed since the most recent `next` was sent,
/// the most recent `next` is forwarded on the scheduler that the value was
/// originally received on. If +[RACScheduler currentScheduler] was nil at the
/// time, a private background scheduler is used.
///
/// Returns a signal which sends throttled and delayed `next` events. Completion
/// and errors are always forwarded immediately.
- (RACSignal *)throttleDiscardingEarliest:(NSTimeInterval)interval;

/// For every `next` sent by the receiver, forward it only if there wasn't
/// a previous value in the last `interval` seconds.
///
/// If a `next` is received, and then another `next` is received before
/// `interval` seconds have passed, the second value is discarded.
///
/// Returns a signal which sends `next` events as they're received, dropping any
/// that arrive less than `interval` seconds since the last. Completion and
/// errors are always forwarded immediately.
- (RACSignal *)throttleDiscardingLatest:(NSTimeInterval)interval;

/// Forwards `next` and `completed` events after delaying for `interval` seconds
/// on the current scheduler (on which the events were delivered).
///
/// If +[RACScheduler currentScheduler] is nil when `next` or `completed` is
/// received, a private background scheduler is used.
///
/// Returns a signal which sends delayed `next` and `completed` events. Errors
/// are always forwarded immediately.
- (RACSignal *)delay:(NSTimeInterval)interval;

/// Resubscribes when the signal completes.
- (RACSignal *)repeat;

<<<<<<< HEAD
=======
/// Executes the given block each time a subscription is created.
///
/// block - A block which defines the subscription side effects. Cannot be `nil`.
///
/// Example:
///
///   // Write new file, with backup.
///   [[[[fileManager
///       rac_createFileAtPath:path contents:data]
///       initially:^{
///           // 2. Second, backup current file
///           [fileManager moveItemAtPath:path toPath:backupPath error:nil];
///       }]
///       initially:^{
///           // 1. First, acquire write lock.
///           [writeLock lock];
///       }]
///       finally:^{
///           [writeLock unlock];
///       }];
///
/// Returns a signal that passes through all events of the receiver, plus
/// introduces side effects which occur prior to any subscription side effects
/// of the receiver.
- (RACSignal *)initially:(void (^)(void))block;

/// Executes the given block when the signal completes or errors.
- (RACSignal *)finally:(void (^)(void))block;

>>>>>>> fc9cd5ad
/// Divides the receiver's `next`s into buffers which deliver every `interval`
/// seconds.
///
/// interval  - The interval in which values are grouped into one buffer.
/// scheduler - The scheduler upon which the returned signal will deliver its
///             values. This must not be nil or +[RACScheduler
///             immediateScheduler].
///
/// Returns a signal which sends RACTuples of the buffered values at each
/// interval on `scheduler`. When the receiver completes, any currently-buffered
/// values will be sent immediately.
- (RACSignal *)bufferWithTime:(NSTimeInterval)interval onScheduler:(RACScheduler *)scheduler;

/// Collects all receiver's `next`s into a NSArray. Nil values will be converted
/// to NSNull.
///
/// This corresponds to the `ToArray` method in Rx.
///
/// Returns a signal which sends a single NSArray when the receiver completes
/// successfully.
- (RACSignal *)collect;

/// Takes the last `count` `next`s after the receiving signal completes.
- (RACSignal *)takeLast:(NSUInteger)count;

/// Combines the latest values from the receiver and the given signal into
/// RACTuples, once both have sent at least one `next`.
///
/// Any additional `next`s will result in a new RACTuple with the latest values
/// from both signals.
///
/// signal - The signal to combine with. This argument must not be nil.
///
/// Returns a signal which sends RACTuples of the combined values, forwards any
/// `error` events, and completes when both input signals complete.
- (RACSignal *)combineLatestWith:(RACSignal *)signal;

/// Combines the latest values from the given signals into RACTuples, once all
/// the signals have sent at least one `next`.
///
/// Any additional `next`s will result in a new RACTuple with the latest values
/// from all signals.
///
/// signals - The signals to combine. If this collection is empty, the returned
///           signal will immediately complete upon subscription.
///
/// Returns a signal which sends RACTuples of the combined values, forwards any
/// `error` events, and completes when all input signals complete.
+ (RACSignal *)combineLatest:(id<NSFastEnumeration>)signals;

/// Combines signals using +combineLatest:, then reduces the resulting tuples
/// into a single value using -reduceEach:.
///
/// signals     - The signals to combine. If this collection is empty, the
///               returned signal will immediately complete upon subscription.
/// reduceBlock - The block which reduces the latest values from all the
///               signals into one value. It must take as many arguments as the
///               number of signals given. Each argument will be an object
///               argument. The return value must be an object. This argument
///               must not be nil.
///
/// Example:
///
///   [RACSignal combineLatest:@[ stringSignal, intSignal ] reduce:^(NSString *string, NSNumber *number) {
///       return [NSString stringWithFormat:@"%@: %@", string, number];
///   }];
///
/// Returns a signal which sends the results from each invocation of
/// `reduceBlock`.
+ (RACSignal *)combineLatest:(id<NSFastEnumeration>)signals reduce:(id (^)())reduceBlock;

/// Merges the receiver and the given signal with `+merge:` and returns the
/// resulting signal.
- (RACSignal *)merge:(RACSignal *)signal;

/// Sends the latest `next` from any of the signals.
///
/// Returns a signal that passes through values from each of the given signals,
/// and sends `completed` when all of them complete. If any signal sends an error,
/// the returned signal sends `error` immediately.
+ (RACSignal *)merge:(id<NSFastEnumeration>)signals;

/// Merges the signals sent by the receiver into a flattened signal, but only
/// subscribes to `maxConcurrent` number of signals at a time.
///
/// When the receiver sends new signals while `maxConcurrent` signals are
/// already subscribed to, `policy` determines what the behavior should be.
///
/// This corresponds to `Merge<TSource>(IObservable<IObservable<TSource>>, Int32)`
/// in Rx.
///
/// maxConcurrent - The maximum number of signals to subscribe to at a
///                 time. This must be greater than 0.
/// policy        - Describes what to do when `maxConcurrent` is exceeded.
///
/// Returns a signal that forwards values from up to `maxConcurrent` signals at
/// a time. If an error occurs on any of the signals, it is sent on the returned
/// signal immediately. The returned signal will complete only after all input
/// signals have completed or been disposed.
- (RACSignal *)flatten:(NSUInteger)maxConcurrent withPolicy:(RACSignalFlattenPolicy)policy;

/// Concats the inner signals of a signal of signals.
- (RACSignal *)concat;

<<<<<<< HEAD
/// Aggregates the `next` values of the receiver into a single combined value.
///
/// The algorithm proceeds as follows:
///
///  1. `start` is passed into the block as the `running` value, and the first
///     element of the receiver is passed into the block as the `next` value.
///  2. The result of the invocation (`running`) and the next element of the
///     receiver (`next`) is passed into `block`.
///  3. Steps 2 and 3 are repeated until all values have been processed.
///  4. The last result of `block` is sent on the returned signal.
///
/// This method is similar to -scanWithStart:reduce:, except that only the
/// final result is sent on the returned signal.
///
/// startingValue - The value to be combined with the first element of the
///                 receiver. This value may be `nil`.
/// block         - A block that describes how to combine values of the
///                 receiver. If the receiver is empty, this block will never be
///                 invoked.
///
/// Returns a signal that will send the aggregated value when the receiver
/// completes, then itself complete. If the receiver never sends any values,
/// `startingValue` will be sent instead.
- (RACSignal *)aggregateWithStart:(id)startingValue reduce:(id (^)(id running, id next))block;
=======
/// Aggregates `next`s with the given start and combination.
- (RACSignal *)aggregateWithStart:(id)start reduce:(id (^)(id running, id next))reduceBlock;

/// Aggregates `next`s with the given start and combination. The start factory
/// block is called to get a new start object for each subscription.
- (RACSignal *)aggregateWithStartFactory:(id (^)(void))startFactory reduce:(id (^)(id running, id next))reduceBlock;
>>>>>>> fc9cd5ad

/// Invokes -setKeyPath:onObject:nilValue: with `nil` for the nil value.
///
/// WARNING: Under certain conditions, this method is known to be thread-unsafe.
///          See the description in -setKeyPath:onObject:nilValue:.
- (RACDisposable *)setKeyPath:(NSString *)keyPath onObject:(NSObject *)object;

/// Binds the receiver to an object, automatically setting the given key path on
/// every `next`. When the signal completes, the binding is automatically
/// disposed of.
///
/// WARNING: Under certain conditions, this method is known to be thread-unsafe.
///          A crash can result if `object` is deallocated concurrently on
///          another thread within a window of time between a value being sent
///          on this signal and immediately prior to the invocation of
///          -setValue:forKeyPath:, which sets the property. To prevent this,
///          ensure `object` is deallocated on the same thread the receiver
///          sends on, or ensure that the returned disposable is disposed of
///          before `object` deallocates.
///          See https://github.com/ReactiveCocoa/ReactiveCocoa/pull/1184
///
/// Sending an error on the signal is considered undefined behavior, and will
/// generate an assertion failure in Debug builds.
///
/// A given key on an object should only have one active signal bound to it at any
/// given time. Binding more than one signal to the same property is considered
/// undefined behavior.
///
/// keyPath  - The key path to update with `next`s from the receiver.
/// object   - The object that `keyPath` is relative to.
/// nilValue - The value to set at the key path whenever `nil` is sent by the
///            receiver. This may be nil when binding to object properties, but
///            an NSValue should be used for primitive properties, to avoid an
///            exception if `nil` is sent (which might occur if an intermediate
///            object is set to `nil`).
///
/// Returns a disposable which can be used to terminate the binding.
- (RACDisposable *)setKeyPath:(NSString *)keyPath onObject:(NSObject *)object nilValue:(id)nilValue;

/// Sends NSDate.date every `interval` seconds.
///
/// interval  - The time interval in seconds at which the current time is sent.
/// scheduler - The scheduler upon which the current NSDate should be sent. This
///             must not be nil or +[RACScheduler immediateScheduler].
///
/// Returns a signal that sends the current date/time every `interval` on
/// `scheduler`.
+ (RACSignal *)interval:(NSTimeInterval)interval onScheduler:(RACScheduler *)scheduler;

/// Sends NSDate.date at intervals of at least `interval` seconds, up to
/// approximately `interval` + `leeway` seconds.
///
/// The created signal will defer sending each `next` for at least `interval`
/// seconds, and for an additional amount of time up to `leeway` seconds in the
/// interest of performance or power consumption. Note that some additional
/// latency is to be expected, even when specifying a `leeway` of 0.
///
/// interval  - The base interval between `next`s.
/// scheduler - The scheduler upon which the current NSDate should be sent. This
///             must not be nil or +[RACScheduler immediateScheduler].
/// leeway    - The maximum amount of additional time the `next` can be deferred.
///
/// Returns a signal that sends the current date/time at intervals of at least
/// `interval seconds` up to approximately `interval` + `leeway` seconds on
/// `scheduler`.
+ (RACSignal *)interval:(NSTimeInterval)interval onScheduler:(RACScheduler *)scheduler withLeeway:(NSTimeInterval)leeway;

/// Takes `next`s until the `signalTrigger` sends `next` or `completed`.
///
/// Returns a signal which passes through all events from the receiver until
/// `signalTrigger` sends `next` or `completed`, at which point the returned signal
/// will send `completed`.
- (RACSignal *)takeUntil:(RACSignal *)signalTrigger;

/// Takes `next`s until the `replacement` sends an event.
///
/// replacement - The signal which replaces the receiver as soon as it sends an
///               event.
///
/// Returns a signal which passes through `next`s and `error` from the receiver
/// until `replacement` sends an event, at which point the returned signal will
/// send that event and switch to passing through events from `replacement`
/// instead, regardless of whether the receiver has sent events already.
- (RACSignal *)takeUntilReplacement:(RACSignal *)replacement;

/// Subscribes to the returned signal when an error occurs.
- (RACSignal *)catch:(RACSignal * (^)(NSError *error))catchBlock;

/// Subscribes to the given signal when an error occurs.
- (RACSignal *)catchTo:(RACSignal *)signal;

/// Runs `tryBlock` against each of the receiver's values, passing values
/// until `tryBlock` returns NO, or the receiver completes.
///
/// tryBlock - An action to run against each of the receiver's values.
///            The block should return YES to indicate that the action was
///            successful. This block must not be nil.
///
/// Example:
///
///   // The returned signal will send an error if data values cannot be
///   // written to `someFileURL`.
///   [signal try:^(NSData *data, NSError **errorPtr) {
///       return [data writeToURL:someFileURL options:NSDataWritingAtomic error:errorPtr];
///   }];
///
/// Returns a signal which passes through all the values of the receiver. If
/// `tryBlock` fails for any value, the returned signal will error using the
/// `NSError` passed out from the block.
- (RACSignal *)try:(BOOL (^)(id value, NSError **errorPtr))tryBlock;

/// Runs `mapBlock` against each of the receiver's values, mapping values until
/// `mapBlock` returns nil, or the receiver completes.
///
/// mapBlock - An action to map each of the receiver's values. The block should
///            return a non-nil value to indicate that the action was successful.
///            This block must not be nil.
///
/// Example:
///
///   // The returned signal will send an error if data cannot be read from
///   // `fileURL`.
///   [signal tryMap:^(NSURL *fileURL, NSError **errorPtr) {
///       return [NSData dataWithContentsOfURL:fileURL options:0 error:errorPtr];
///   }];
///
/// Returns a signal which transforms all the values of the receiver. If
/// `mapBlock` returns nil for any value, the returned signal will error using
/// the `NSError` passed out from the block.
- (RACSignal *)tryMap:(id (^)(id value, NSError **errorPtr))mapBlock;

/// Returns the first `next`. Note that this is a blocking call.
- (id)first;

/// Returns the first `next` or `defaultValue` if the signal completes or errors
/// without sending a `next`. Note that this is a blocking call.
- (id)firstOrDefault:(id)defaultValue;

/// Returns the first `next` or `defaultValue` if the signal completes or errors
/// without sending a `next`. If an error occurs success will be NO and error
/// will be populated. Note that this is a blocking call.
///
/// Both success and error may be NULL.
- (id)firstOrDefault:(id)defaultValue success:(BOOL *)success error:(NSError **)error;

/// Blocks the caller and waits for the signal to complete.
///
/// error - If not NULL, set to any error that occurs.
///
/// Returns whether the signal completed successfully. If NO, `error` will be set
/// to the error that occurred.
- (BOOL)waitUntilCompleted:(NSError **)error;

<<<<<<< HEAD
/// Add every `next` to an array.
///
/// Note that this is a **blocking** call.
///
/// Returns the array of `next` values, or nil if an error occurs. Any `nil`
/// values sent from the signal will be represented as `NSNull`s in the array.
- (NSArray *)array;

/// Defer creation of a signal until the signal's actually subscribed to.
=======
/// Defers creation of a signal until the signal's actually subscribed to.
>>>>>>> fc9cd5ad
///
/// This can be used to effectively turn a hot signal into a cold signal, or to
/// perform side effects before subscription.
+ (RACSignal *)defer:(RACSignal * (^)(void))block;

/// Every time the receiver sends a new RACSignal, subscribes and sends `next`s and
/// `error`s only for that signal.
///
/// The receiver must be a signal of signals.
///
/// Returns a signal which passes through `next`s and `error`s from the latest
/// signal sent by the receiver, and sends `completed` when both the receiver and
/// the last sent signal complete.
- (RACSignal *)switchToLatest;

/// Switches between the signals in `cases` as well as `defaultSignal` based on
/// the latest value sent by `signal`.
///
/// signal        - A signal of objects used as keys in the `cases` dictionary.
///                 This argument must not be nil.
/// cases         - A dictionary that has signals as values. This argument must
///                 not be nil. A RACTupleNil key in this dictionary will match
///                 nil `next` events that are received on `signal`.
/// defaultSignal - The signal to pass through after `signal` sends a value for
///                 which `cases` does not contain a signal. If nil, any
///                 unmatched values will result in
///                 a RACSignalErrorNoMatchingCase error.
///
/// Returns a signal which passes through `next`s and `error`s from one of the
/// the signals in `cases` or `defaultSignal`, and sends `completed` when both
/// `signal` and the last used signal complete. If no `defaultSignal` is given,
/// an unmatched `next` will result in an error on the returned signal.
+ (RACSignal *)switch:(RACSignal *)signal cases:(NSDictionary *)cases default:(RACSignal *)defaultSignal;

/// Switches between `trueSignal` and `falseSignal` based on the latest value
/// sent by `boolSignal`.
///
/// boolSignal  - A signal of BOOLs determining whether `trueSignal` or
///               `falseSignal` should be active. This argument must not be nil.
/// trueSignal  - The signal to pass through after `boolSignal` has sent YES.
///               This argument must not be nil.
/// falseSignal - The signal to pass through after `boolSignal` has sent NO. This
///               argument must not be nil.
///
/// Returns a signal which passes through `next`s and `error`s from `trueSignal`
/// and/or `falseSignal`, and sends `completed` when both `boolSignal` and the
/// last switched signal complete.
+ (RACSignal *)if:(RACSignal *)boolSignal then:(RACSignal *)trueSignal else:(RACSignal *)falseSignal;

<<<<<<< HEAD
/// Deduplicates subscriptions to the receiver, and shares results between them,
/// ensuring that only one subscription is active at a time.
///
/// This is useful to ensure that a signal's side effects are never performed
/// multiple times _concurrently_. It _does not_ prevent a signal's side effects
/// from being repeated multiple times serially.
=======
/// Adds every `next` to an array. Nils are represented by NSNulls. Note that
/// this is a blocking call.
///
/// **This is not the same as the `ToArray` method in Rx.** See -collect for
/// that behavior instead.
///
/// Returns the array of `next` values, or nil if an error occurs.
- (NSArray *)toArray;

/// Adds every `next` to a sequence. Nils are represented by NSNulls.
>>>>>>> fc9cd5ad
///
/// This operator corresponds to the `RefCount` method in Rx.
///
/// Returns a signal that will have at most one subscription to the receiver at
/// any time. When the returned signal gets its first subscriber, the underlying
/// signal is subscribed to. When the returned signal has no subscribers, the
/// underlying subscription is disposed. Whenever an underlying subscription is
/// already open, new subscribers to the returned signal will receive all events
/// sent so far.
- (RACSignal *)shareWhileActive;

/// Sends an error after `interval` seconds if the source doesn't complete
/// before then.
///
/// The error will be in the RACSignalErrorDomain and have a code of
/// RACSignalErrorTimedOut.
///
/// interval  - The number of seconds after which the signal should error out.
/// scheduler - The scheduler upon which any timeout error should be sent. This
///             must not be nil or +[RACScheduler immediateScheduler].
///
/// Returns a signal that passes through the receiver's events, until the
/// receiver finishes or times out, at which point an error will be sent on
/// `scheduler`.
- (RACSignal *)timeout:(NSTimeInterval)interval onScheduler:(RACScheduler *)scheduler;

/// Creates and returns a signal that delivers its events on the given scheduler.
/// Any side effects of the receiver will still be performed on the original
/// thread.
///
/// This is ideal when the signal already performs its work on the desired
/// thread, but you want to handle its events elsewhere.
///
/// This corresponds to the `ObserveOn` method in Rx.
- (RACSignal *)deliverOn:(RACScheduler *)scheduler;

/// Creates and returns a signal that executes its side effects and delivers its
/// events on the given scheduler.
///
/// Use of this operator should be avoided whenever possible, because the
/// receiver's side effects may not be safe to run on another thread. If you just
/// want to receive the signal's events on `scheduler`, use -deliverOn: instead.
- (RACSignal *)subscribeOn:(RACScheduler *)scheduler;

/// Resubscribes to the receiving signal if an error occurs, up until it has
/// retried the given number of times.
///
/// retryCount - if 0, it keeps retrying until it completes.
- (RACSignal *)retry:(NSUInteger)retryCount;

/// Resubscribes to the receiving signal if an error occurs.
- (RACSignal *)retry;

/// Sends the latest value from the receiver only when `sampler` sends a value.
/// The returned signal could repeat values if `sampler` fires more often than
/// the receiver. Values from `sampler` are ignored before the receiver sends
/// its first value.
///
/// sampler - The signal that controls when the latest value from the receiver
///           is sent. Cannot be nil.
- (RACSignal *)sample:(RACSignal *)sampler;

/// Ignores all `next`s from the receiver.
///
/// Returns a signal which only passes through `error` or `completed` events from
/// the receiver.
- (RACSignal *)ignoreValues;

/// Converts each of the receiver's events into a RACEvent object.
///
/// Returns a signal which sends the receiver's events as RACEvents, and
/// completes after the receiver sends `completed` or `error`.
- (RACSignal *)materialize;

/// Converts each RACEvent in the receiver back into "real" RACSignal events.
///
/// Returns a signal which sends `next` for each value RACEvent, `error` for each
/// error RACEvent, and `completed` for each completed RACEvent.
- (RACSignal *)dematerialize;

/// Inverts each NSNumber-wrapped BOOL sent by the receiver. It will assert if
/// the receiver sends anything other than NSNumbers.
///
/// Returns a signal of inverted NSNumber-wrapped BOOLs.
- (RACSignal *)not;

/// Performs a boolean AND on all of the RACTuple of NSNumbers in sent by the receiver.
///
/// Asserts if the receiver sends anything other than a RACTuple of one or more NSNumbers.
///
/// Returns a signal that applies AND to each NSNumber in the tuple.
- (RACSignal *)and;

/// Performs a boolean OR on all of the RACTuple of NSNumbers in sent by the receiver.
///
/// Asserts if the receiver sends anything other than a RACTuple of one or more NSNumbers.
/// 
/// Returns a signal that applies OR to each NSNumber in the tuple.
- (RACSignal *)or;

@end

@interface RACSignal (DeprecatedOperations)

@property (nonatomic, strong, readonly) RACSequence *sequence RACDeprecated("Transform the signal instead");

- (RACSignal *)throttle:(NSTimeInterval)interval RACDeprecated("Renamed to -throttleDiscardingEarliest:");
- (RACSignal *)throttle:(NSTimeInterval)interval valuesPassingTest:(BOOL (^)(id next))predicate RACDeprecated("Use a signal of signals and -flatten:withPolicy: with RACSignalFlattenPolicyDisposeEarliest instead");
- (RACSignal *)initially:(void (^)(void))block RACDeprecated("Put side effects into +defer: instead");
- (RACSignal *)finally:(void (^)(void))block RACDeprecated("Renamed to -doFinished:");
- (RACSignal *)flatten:(NSUInteger)maxConcurrent RACDeprecated("Use -flatten:withPolicy: with RACSignalFlattenPolicyQueue instead");
- (RACSignal *)takeUntilBlock:(BOOL (^)(id x))predicate RACDeprecated("Use -takeWhile: instead");
- (RACSignal *)takeWhileBlock:(BOOL (^)(id x))predicate RACDeprecated("Renamed to -takeWhile:");
- (RACSignal *)skipUntilBlock:(BOOL (^)(id x))predicate RACDeprecated("Use -skipWhile: instead");
- (RACSignal *)skipWhileBlock:(BOOL (^)(id x))predicate RACDeprecated("Renamed to -skipWhile:");
- (RACSignal *)any RACDeprecated("Use -take: with -mapReplace: and -concat: instead");
- (RACSignal *)any:(BOOL (^)(id object))predicateBlock RACDeprecated("Use -filter: and -take: instead");
- (RACSignal *)all:(BOOL (^)(id object))predicateBlock RACDeprecated("Use -flattenMap: and -take: instead");
- (RACSignal *)groupBy:(id<NSCopying> (^)(id object))keyBlock transform:(id (^)(id object))transformBlock RACDeprecated("Use -map: instead");
- (RACSignal *)groupBy:(id<NSCopying> (^)(id object))keyBlock RACDeprecated("Use -map: instead");
- (RACSignal *)aggregateWithStartFactory:(id (^)(void))startFactory reduce:(id (^)(id running, id next))reduceBlock RACDeprecated("Use +defer: and -aggregateWithStart:reduce: instead");
- (RACSignal *)then:(RACSignal * (^)(void))block RACDeprecated("Use -ignoreValues followed by -concat: with +defer: instead");
- (RACMulticastConnection *)publish RACDeprecated("Send events to a shared RACSubject instead");
- (RACMulticastConnection *)multicast:(RACSubject *)subject RACDeprecated("Send events to a shared RACSubject instead");
- (RACSignal *)replay RACDeprecated("Bind to a property with RAC() instead");
- (RACSignal *)replayLast RACDeprecated("Bind to a property with RAC() instead");
- (RACSignal *)replayLazily RACDeprecated("Bind to a property with RAC() or use -shareWhileActive instead");
- (NSArray *)toArray RACDeprecated("Renamed to -array");
- (RACSignal *)bind:(RACSignalBindBlock (^)(void))block RACDeprecated("Use +create: or -flattenMap: instead");

@end

@interface RACSignal (UnavailableOperations)

- (RACSignal *)windowWithStart:(RACSignal *)openSignal close:(RACSignal * (^)(RACSignal *start))closeBlock __attribute__((unavailable("See https://github.com/ReactiveCocoa/ReactiveCocoa/issues/587")));
- (RACSignal *)buffer:(NSUInteger)bufferCount __attribute__((unavailable("See https://github.com/ReactiveCocoa/ReactiveCocoa/issues/587")));
- (RACSignal *)let:(RACSignal * (^)(RACSignal *sharedSignal))letBlock __attribute__((unavailable("Send events to a shared RACSubject instead")));
+ (RACSignal *)interval:(NSTimeInterval)interval __attribute__((unavailable("Use +interval:onScheduler: instead")));
+ (RACSignal *)interval:(NSTimeInterval)interval withLeeway:(NSTimeInterval)leeway __attribute__((unavailable("Use +interval:onScheduler:withLeeway: instead")));
- (RACSignal *)bufferWithTime:(NSTimeInterval)interval __attribute__((unavailable("Use -bufferWithTime:onScheduler: instead")));
- (RACSignal *)timeout:(NSTimeInterval)interval __attribute__((unavailable("Use -timeout:onScheduler: instead")));
- (RACDisposable *)toProperty:(NSString *)keyPath onObject:(NSObject *)object __attribute__((unavailable("Renamed to -setKeyPath:onObject:")));
- (RACSignal *)ignoreElements __attribute__((unavailable("Renamed to -ignoreValues")));
- (RACSignal *)sequenceNext:(RACSignal * (^)(void))block __attribute__((unavailable("Renamed to -then:")));
- (RACSignal *)aggregateWithStart:(id)start combine:(id (^)(id running, id next))combineBlock __attribute__((unavailable("Renamed to -aggregateWithStart:reduce:")));
- (RACSignal *)aggregateWithStartFactory:(id (^)(void))startFactory combine:(id (^)(id running, id next))combineBlock __attribute__((unavailable("Renamed to -aggregateWithStartFactory:reduce:")));
- (RACDisposable *)executeCommand:(RACCommand *)command __attribute__((unavailable("Use -flattenMap: or -subscribeNext: instead")));

@end<|MERGE_RESOLUTION|>--- conflicted
+++ resolved
@@ -20,7 +20,6 @@
 /// match any of the cases, and no default was given.
 extern const NSInteger RACSignalErrorNoMatchingCase;
 
-<<<<<<< HEAD
 /// A block which accepts a value from a RACSignal and returns a new signal.
 ///
 /// Setting `stop` to `YES` will cause the bind to terminate after the returned
@@ -46,8 +45,6 @@
 	RACSignalFlattenPolicyDisposeLatest
 } RACSignalFlattenPolicy;
 
-=======
->>>>>>> fc9cd5ad
 @class RACCommand;
 @class RACDisposable;
 @class RACMulticastConnection;
@@ -303,7 +300,6 @@
 /// before forwarding `completed`.
 - (RACSignal *)doCompleted:(void (^)(void))block;
 
-<<<<<<< HEAD
 /// Run the given block immediately when the subscription is disposed.
 ///
 /// This should be used to inject side effects into the signal.
@@ -332,10 +328,7 @@
 /// before forwarding `completed` or `error`.
 - (RACSignal *)doFinished:(void (^)(void))block;
 
-/// Send `next`s only if we don't receive another `next` in `interval` seconds.
-=======
 /// Sends `next`s only if we don't receive another `next` in `interval` seconds.
->>>>>>> fc9cd5ad
 ///
 /// If a `next` is received, and then another `next` is received before
 /// `interval` seconds have passed, the first value is discarded.
@@ -373,38 +366,6 @@
 /// Resubscribes when the signal completes.
 - (RACSignal *)repeat;
 
-<<<<<<< HEAD
-=======
-/// Executes the given block each time a subscription is created.
-///
-/// block - A block which defines the subscription side effects. Cannot be `nil`.
-///
-/// Example:
-///
-///   // Write new file, with backup.
-///   [[[[fileManager
-///       rac_createFileAtPath:path contents:data]
-///       initially:^{
-///           // 2. Second, backup current file
-///           [fileManager moveItemAtPath:path toPath:backupPath error:nil];
-///       }]
-///       initially:^{
-///           // 1. First, acquire write lock.
-///           [writeLock lock];
-///       }]
-///       finally:^{
-///           [writeLock unlock];
-///       }];
-///
-/// Returns a signal that passes through all events of the receiver, plus
-/// introduces side effects which occur prior to any subscription side effects
-/// of the receiver.
-- (RACSignal *)initially:(void (^)(void))block;
-
-/// Executes the given block when the signal completes or errors.
-- (RACSignal *)finally:(void (^)(void))block;
-
->>>>>>> fc9cd5ad
 /// Divides the receiver's `next`s into buffers which deliver every `interval`
 /// seconds.
 ///
@@ -509,7 +470,6 @@
 /// Concats the inner signals of a signal of signals.
 - (RACSignal *)concat;
 
-<<<<<<< HEAD
 /// Aggregates the `next` values of the receiver into a single combined value.
 ///
 /// The algorithm proceeds as follows:
@@ -534,14 +494,6 @@
 /// completes, then itself complete. If the receiver never sends any values,
 /// `startingValue` will be sent instead.
 - (RACSignal *)aggregateWithStart:(id)startingValue reduce:(id (^)(id running, id next))block;
-=======
-/// Aggregates `next`s with the given start and combination.
-- (RACSignal *)aggregateWithStart:(id)start reduce:(id (^)(id running, id next))reduceBlock;
-
-/// Aggregates `next`s with the given start and combination. The start factory
-/// block is called to get a new start object for each subscription.
-- (RACSignal *)aggregateWithStartFactory:(id (^)(void))startFactory reduce:(id (^)(id running, id next))reduceBlock;
->>>>>>> fc9cd5ad
 
 /// Invokes -setKeyPath:onObject:nilValue: with `nil` for the nil value.
 ///
@@ -695,7 +647,6 @@
 /// to the error that occurred.
 - (BOOL)waitUntilCompleted:(NSError **)error;
 
-<<<<<<< HEAD
 /// Add every `next` to an array.
 ///
 /// Note that this is a **blocking** call.
@@ -704,10 +655,7 @@
 /// values sent from the signal will be represented as `NSNull`s in the array.
 - (NSArray *)array;
 
-/// Defer creation of a signal until the signal's actually subscribed to.
-=======
 /// Defers creation of a signal until the signal's actually subscribed to.
->>>>>>> fc9cd5ad
 ///
 /// This can be used to effectively turn a hot signal into a cold signal, or to
 /// perform side effects before subscription.
@@ -757,25 +705,12 @@
 /// last switched signal complete.
 + (RACSignal *)if:(RACSignal *)boolSignal then:(RACSignal *)trueSignal else:(RACSignal *)falseSignal;
 
-<<<<<<< HEAD
 /// Deduplicates subscriptions to the receiver, and shares results between them,
 /// ensuring that only one subscription is active at a time.
 ///
 /// This is useful to ensure that a signal's side effects are never performed
 /// multiple times _concurrently_. It _does not_ prevent a signal's side effects
 /// from being repeated multiple times serially.
-=======
-/// Adds every `next` to an array. Nils are represented by NSNulls. Note that
-/// this is a blocking call.
-///
-/// **This is not the same as the `ToArray` method in Rx.** See -collect for
-/// that behavior instead.
-///
-/// Returns the array of `next` values, or nil if an error occurs.
-- (NSArray *)toArray;
-
-/// Adds every `next` to a sequence. Nils are represented by NSNulls.
->>>>>>> fc9cd5ad
 ///
 /// This operator corresponds to the `RefCount` method in Rx.
 ///
