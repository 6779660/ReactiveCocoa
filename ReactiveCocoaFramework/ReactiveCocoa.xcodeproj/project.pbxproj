// !$*UTF8*$!
{
	archiveVersion = 1;
	classes = {
	};
	objectVersion = 46;
	objects = {

/* Begin PBXBuildFile section */
		1860F414177C91B500C7B3C9 /* UIKit.framework in Frameworks */ = {isa = PBXBuildFile; fileRef = 1860F413177C91B500C7B3C9 /* UIKit.framework */; };
		1860F416177C91B500C7B3C9 /* Foundation.framework in Frameworks */ = {isa = PBXBuildFile; fileRef = 1860F415177C91B500C7B3C9 /* Foundation.framework */; };
		1860F418177C91B500C7B3C9 /* CoreGraphics.framework in Frameworks */ = {isa = PBXBuildFile; fileRef = 1860F417177C91B500C7B3C9 /* CoreGraphics.framework */; };
		1860F41E177C91B500C7B3C9 /* InfoPlist.strings in Resources */ = {isa = PBXBuildFile; fileRef = 1860F41C177C91B500C7B3C9 /* InfoPlist.strings */; };
		1860F420177C91B500C7B3C9 /* main.m in Sources */ = {isa = PBXBuildFile; fileRef = 1860F41F177C91B500C7B3C9 /* main.m */; };
		1860F424177C91B500C7B3C9 /* RACAppDelegate.m in Sources */ = {isa = PBXBuildFile; fileRef = 1860F423177C91B500C7B3C9 /* RACAppDelegate.m */; };
		1860F426177C91B500C7B3C9 /* Default.png in Resources */ = {isa = PBXBuildFile; fileRef = 1860F425177C91B500C7B3C9 /* Default.png */; };
		1860F428177C91B500C7B3C9 /* Default@2x.png in Resources */ = {isa = PBXBuildFile; fileRef = 1860F427177C91B500C7B3C9 /* Default@2x.png */; };
		1860F42A177C91B500C7B3C9 /* Default-568h@2x.png in Resources */ = {isa = PBXBuildFile; fileRef = 1860F429177C91B500C7B3C9 /* Default-568h@2x.png */; };
		1860F432177C91B500C7B3C9 /* SenTestingKit.framework in Frameworks */ = {isa = PBXBuildFile; fileRef = 1860F431177C91B500C7B3C9 /* SenTestingKit.framework */; };
		1860F433177C91B500C7B3C9 /* UIKit.framework in Frameworks */ = {isa = PBXBuildFile; fileRef = 1860F413177C91B500C7B3C9 /* UIKit.framework */; };
		1860F434177C91B500C7B3C9 /* Foundation.framework in Frameworks */ = {isa = PBXBuildFile; fileRef = 1860F415177C91B500C7B3C9 /* Foundation.framework */; };
		1860F43C177C91B500C7B3C9 /* InfoPlist.strings in Resources */ = {isa = PBXBuildFile; fileRef = 1860F43A177C91B500C7B3C9 /* InfoPlist.strings */; };
		1860F44F177C958300C7B3C9 /* UITextFieldRACSupportSpec.m in Sources */ = {isa = PBXBuildFile; fileRef = D0C55CD817758A73008CDDCA /* UITextFieldRACSupportSpec.m */; };
		1860F450177C958900C7B3C9 /* UITextViewRACSupportSpec.m in Sources */ = {isa = PBXBuildFile; fileRef = D0C55CDE17758C2A008CDDCA /* UITextViewRACSupportSpec.m */; };
		1860F465177C9A2F00C7B3C9 /* RACSubscriber.m in Sources */ = {isa = PBXBuildFile; fileRef = 88CDF7FB150019CA00163A9F /* RACSubscriber.m */; };
		1860F466177C9A2F00C7B3C9 /* RACPassthroughSubscriber.m in Sources */ = {isa = PBXBuildFile; fileRef = D0A0E22D176A8CD6007273ED /* RACPassthroughSubscriber.m */; };
		1860F467177C9A2F00C7B3C9 /* RACBlockTrampoline.m in Sources */ = {isa = PBXBuildFile; fileRef = 888439A21634E10D00DED0DB /* RACBlockTrampoline.m */; };
		1860F468177C9A2F00C7B3C9 /* RACUnit.m in Sources */ = {isa = PBXBuildFile; fileRef = 881B37CB152260BF0079220B /* RACUnit.m */; };
		1860F469177C9A2F00C7B3C9 /* RACTuple.m in Sources */ = {isa = PBXBuildFile; fileRef = 88B76F8D153726B00053EAE2 /* RACTuple.m */; };
		1860F46A177C9A2F00C7B3C9 /* RACBacktrace.m in Sources */ = {isa = PBXBuildFile; fileRef = D0DFBCCD15DD6D40009DADB3 /* RACBacktrace.m */; };
		1860F46B177C9A2F00C7B3C9 /* RACSubscriptingAssignmentTrampoline.m in Sources */ = {isa = PBXBuildFile; fileRef = 88FC735416114F9C00F8A774 /* RACSubscriptingAssignmentTrampoline.m */; };
		1860F46C177C9A2F00C7B3C9 /* NSObject+RACDeallocating.m in Sources */ = {isa = PBXBuildFile; fileRef = 6E58405416F22D7500F588A6 /* NSObject+RACDeallocating.m */; };
		1860F46D177C9A2F00C7B3C9 /* NSObject+RACLifting.m in Sources */ = {isa = PBXBuildFile; fileRef = 886CEAE1163DE942007632D1 /* NSObject+RACLifting.m */; };
		1860F46E177C9A2F00C7B3C9 /* NSInvocation+RACTypeParsing.m in Sources */ = {isa = PBXBuildFile; fileRef = 887ACDA6165878A7009190AD /* NSInvocation+RACTypeParsing.m */; };
		1860F46F177C9A2F00C7B3C9 /* RACStream.m in Sources */ = {isa = PBXBuildFile; fileRef = D0D487001642550100DD7605 /* RACStream.m */; };
		1860F470177C9A3200C7B3C9 /* RACSignal.m in Sources */ = {isa = PBXBuildFile; fileRef = 88977C3D1512914A00A09EC5 /* RACSignal.m */; };
		1860F471177C9A3200C7B3C9 /* RACSignal+Operations.m in Sources */ = {isa = PBXBuildFile; fileRef = D0D910CD15F915BD00AD2DDA /* RACSignal+Operations.m */; };
		1860F472177C9A3200C7B3C9 /* RACEvent.m in Sources */ = {isa = PBXBuildFile; fileRef = D077A16C169B740200057BB1 /* RACEvent.m */; };
		1860F473177C9A3200C7B3C9 /* RACMulticastConnection.m in Sources */ = {isa = PBXBuildFile; fileRef = 88C5A025169246140045EF05 /* RACMulticastConnection.m */; };
		1860F474177C9A3200C7B3C9 /* RACGroupedSignal.m in Sources */ = {isa = PBXBuildFile; fileRef = 886F70291551CF920045D68B /* RACGroupedSignal.m */; };
		1860F475177C9A3800C7B3C9 /* RACSubject.m in Sources */ = {isa = PBXBuildFile; fileRef = 880B9175150B09190008488E /* RACSubject.m */; };
		1860F476177C9A3800C7B3C9 /* RACReplaySubject.m in Sources */ = {isa = PBXBuildFile; fileRef = 88D4AB3D1510F6C30011494F /* RACReplaySubject.m */; };
		1860F477177C9A3800C7B3C9 /* RACBehaviorSubject.m in Sources */ = {isa = PBXBuildFile; fileRef = 883A84D91513964B006DB4C7 /* RACBehaviorSubject.m */; };
		1860F478177C9A3E00C7B3C9 /* RACDisposable.m in Sources */ = {isa = PBXBuildFile; fileRef = 883A84DE1513B5EC006DB4C7 /* RACDisposable.m */; };
		1860F479177C9A3E00C7B3C9 /* RACScopedDisposable.m in Sources */ = {isa = PBXBuildFile; fileRef = 884476E3152367D100958F44 /* RACScopedDisposable.m */; };
		1860F47A177C9A3E00C7B3C9 /* RACCompoundDisposable.m in Sources */ = {isa = PBXBuildFile; fileRef = 881E86A11669304700667F7B /* RACCompoundDisposable.m */; };
		1860F47B177C9A4400C7B3C9 /* RACCommand.m in Sources */ = {isa = PBXBuildFile; fileRef = 882093EA1501E6EE00796685 /* RACCommand.m */; };
		1860F47C177C9A5300C7B3C9 /* RACSequence.m in Sources */ = {isa = PBXBuildFile; fileRef = D0E967681641EF9C00FCFF06 /* RACSequence.m */; };
		1860F47D177C9A5300C7B3C9 /* RACArraySequence.m in Sources */ = {isa = PBXBuildFile; fileRef = D0E967621641EF9C00FCFF06 /* RACArraySequence.m */; };
		1860F47E177C9A5300C7B3C9 /* RACDynamicSequence.m in Sources */ = {isa = PBXBuildFile; fileRef = D0E967641641EF9C00FCFF06 /* RACDynamicSequence.m */; };
		1860F47F177C9A5300C7B3C9 /* RACEagerSequence.m in Sources */ = {isa = PBXBuildFile; fileRef = 5F9743F61694A2460024EB82 /* RACEagerSequence.m */; };
		1860F480177C9A5300C7B3C9 /* RACEmptySequence.m in Sources */ = {isa = PBXBuildFile; fileRef = D0E967661641EF9C00FCFF06 /* RACEmptySequence.m */; };
		1860F481177C9A5300C7B3C9 /* RACStringSequence.m in Sources */ = {isa = PBXBuildFile; fileRef = D0E9676A1641EF9C00FCFF06 /* RACStringSequence.m */; };
		1860F482177C9A5300C7B3C9 /* RACSignalSequence.m in Sources */ = {isa = PBXBuildFile; fileRef = D0EE284A164D906B006954A4 /* RACSignalSequence.m */; };
		1860F483177C9A5300C7B3C9 /* RACTupleSequence.m in Sources */ = {isa = PBXBuildFile; fileRef = D0307EDC1731AAE100D83211 /* RACTupleSequence.m */; };
		1860F484177C9A5300C7B3C9 /* RACUnarySequence.m in Sources */ = {isa = PBXBuildFile; fileRef = D07CD7151731BA3900DE2394 /* RACUnarySequence.m */; };
		1860F485177C9A5700C7B3C9 /* RACScheduler.m in Sources */ = {isa = PBXBuildFile; fileRef = 88E2C6B3153C771C00C7493C /* RACScheduler.m */; };
		1860F486177C9A5700C7B3C9 /* RACQueueScheduler.m in Sources */ = {isa = PBXBuildFile; fileRef = 881E87AB16695C5600667F7B /* RACQueueScheduler.m */; };
		1860F487177C9A5700C7B3C9 /* RACTargetQueueScheduler.m in Sources */ = {isa = PBXBuildFile; fileRef = 882D071817614FA7009EDA69 /* RACTargetQueueScheduler.m */; };
		1860F488177C9A5700C7B3C9 /* RACImmediateScheduler.m in Sources */ = {isa = PBXBuildFile; fileRef = 881E87B116695EDF00667F7B /* RACImmediateScheduler.m */; };
		1860F489177C9A5700C7B3C9 /* RACSubscriptionScheduler.m in Sources */ = {isa = PBXBuildFile; fileRef = 881E87C31669636000667F7B /* RACSubscriptionScheduler.m */; };
		1860F48A177C9A5C00C7B3C9 /* NSArray+RACSequenceAdditions.m in Sources */ = {isa = PBXBuildFile; fileRef = D0E967581641EF9C00FCFF06 /* NSArray+RACSequenceAdditions.m */; };
		1860F48B177C9A5C00C7B3C9 /* NSDictionary+RACSequenceAdditions.m in Sources */ = {isa = PBXBuildFile; fileRef = D0E9675A1641EF9C00FCFF06 /* NSDictionary+RACSequenceAdditions.m */; };
		1860F48C177C9A5C00C7B3C9 /* NSEnumerator+RACSequenceAdditions.m in Sources */ = {isa = PBXBuildFile; fileRef = 5F773DE9169B46670023069D /* NSEnumerator+RACSequenceAdditions.m */; };
		1860F48D177C9A5D00C7B3C9 /* NSObject+RACDescription.m in Sources */ = {isa = PBXBuildFile; fileRef = D0D243B61741FA0E004359C6 /* NSObject+RACDescription.m */; };
		1860F48E177C9A5D00C7B3C9 /* NSObject+RACSelectorSignal.m in Sources */ = {isa = PBXBuildFile; fileRef = 880D7A5916F7B351004A3361 /* NSObject+RACSelectorSignal.m */; };
		1860F48F177C9A5D00C7B3C9 /* NSOrderedSet+RACSequenceAdditions.m in Sources */ = {isa = PBXBuildFile; fileRef = D0E9675C1641EF9C00FCFF06 /* NSOrderedSet+RACSequenceAdditions.m */; };
		1860F490177C9A5D00C7B3C9 /* NSSet+RACSequenceAdditions.m in Sources */ = {isa = PBXBuildFile; fileRef = D0E9675E1641EF9C00FCFF06 /* NSSet+RACSequenceAdditions.m */; };
		1860F491177C9A5D00C7B3C9 /* NSString+RACSequenceAdditions.m in Sources */ = {isa = PBXBuildFile; fileRef = D0E967601641EF9C00FCFF06 /* NSString+RACSequenceAdditions.m */; };
		1860F492177C9A6100C7B3C9 /* RACDelegateProxy.m in Sources */ = {isa = PBXBuildFile; fileRef = A1FCC3771567DED0008C9686 /* RACDelegateProxy.m */; };
		1860F493177C9A6100C7B3C9 /* UIBarButtonItem+RACCommandSupport.m in Sources */ = {isa = PBXBuildFile; fileRef = 27A887C81703DB4F00040001 /* UIBarButtonItem+RACCommandSupport.m */; };
		1860F494177C9A6100C7B3C9 /* UIButton+RACCommandSupport.m in Sources */ = {isa = PBXBuildFile; fileRef = 5EE9A7921760D61300EAF5A2 /* UIButton+RACCommandSupport.m */; };
		1860F495177C9A6100C7B3C9 /* UIControl+RACSignalSupport.m in Sources */ = {isa = PBXBuildFile; fileRef = 88F44260153DC0450097B4C3 /* UIControl+RACSignalSupport.m */; };
		1860F496177C9A6100C7B3C9 /* UIGestureRecognizer+RACSignalSupport.m in Sources */ = {isa = PBXBuildFile; fileRef = 1EC06B16173CB04000365258 /* UIGestureRecognizer+RACSignalSupport.m */; };
		1860F497177C9A6100C7B3C9 /* UITextField+RACSignalSupport.m in Sources */ = {isa = PBXBuildFile; fileRef = 88F44265153DCAC50097B4C3 /* UITextField+RACSignalSupport.m */; };
		1860F498177C9A6100C7B3C9 /* UITextView+RACSignalSupport.m in Sources */ = {isa = PBXBuildFile; fileRef = A1FCC27315666AA3008C9686 /* UITextView+RACSignalSupport.m */; };
		1860F499177C9A7D00C7B3C9 /* RACPropertySubject.m in Sources */ = {isa = PBXBuildFile; fileRef = 5F244770167E5EDE0062180C /* RACPropertySubject.m */; };
		1860F49A177C9A7D00C7B3C9 /* RACBinding.m in Sources */ = {isa = PBXBuildFile; fileRef = 5F6FE8521692568A00A8D7A6 /* RACBinding.m */; };
		1860F49B177C9A7D00C7B3C9 /* RACObservablePropertySubject.m in Sources */ = {isa = PBXBuildFile; fileRef = 5F45A884168CFA3E00B58A2B /* RACObservablePropertySubject.m */; };
		1860F49D177C9A7D00C7B3C9 /* NSObject+RACKVOWrapper.m in Sources */ = {isa = PBXBuildFile; fileRef = 88CDF82915008BB900163A9F /* NSObject+RACKVOWrapper.m */; };
		1860F49E177C9A7D00C7B3C9 /* NSString+RACKeyPathUtilities.m in Sources */ = {isa = PBXBuildFile; fileRef = 5FDC35021736F54700792E52 /* NSString+RACKeyPathUtilities.m */; };
		1860F49F177C9A7D00C7B3C9 /* RACKVOTrampoline.m in Sources */ = {isa = PBXBuildFile; fileRef = 8837EA1516A5A33300FC3CDF /* RACKVOTrampoline.m */; };
		1860F4A0177C9A7D00C7B3C9 /* NSObject+RACPropertySubscribing.m in Sources */ = {isa = PBXBuildFile; fileRef = 886678701518DCD800DE77EC /* NSObject+RACPropertySubscribing.m */; };
		1860F4A2177C9A8700C7B3C9 /* RACValueTransformer.m in Sources */ = {isa = PBXBuildFile; fileRef = 88DA309615071CBA00C19D0F /* RACValueTransformer.m */; };
		1860F4A3177C9AC100C7B3C9 /* RACObjCRuntime.m in Sources */ = {isa = PBXBuildFile; fileRef = A1FCC371156754A7008C9686 /* RACObjCRuntime.m */; settings = {COMPILER_FLAGS = "-fno-objc-arc"; }; };
		1860F4A4177C9ACD00C7B3C9 /* NSData+RACSupport.m in Sources */ = {isa = PBXBuildFile; fileRef = 88442C8816090C1500636B49 /* NSData+RACSupport.m */; };
		1860F4A5177C9ACD00C7B3C9 /* NSFileHandle+RACSupport.m in Sources */ = {isa = PBXBuildFile; fileRef = 88442C8A16090C1500636B49 /* NSFileHandle+RACSupport.m */; };
		1860F4A6177C9ACD00C7B3C9 /* NSNotificationCenter+RACSupport.m in Sources */ = {isa = PBXBuildFile; fileRef = 88442C8C16090C1500636B49 /* NSNotificationCenter+RACSupport.m */; };
		1860F4A7177C9ACD00C7B3C9 /* NSString+RACSupport.m in Sources */ = {isa = PBXBuildFile; fileRef = 88442C8E16090C1500636B49 /* NSString+RACSupport.m */; };
		1E893381171647A5009071B0 /* NSObjectRACPropertySubscribingExamples.m in Sources */ = {isa = PBXBuildFile; fileRef = 1E893380171647A5009071B0 /* NSObjectRACPropertySubscribingExamples.m */; };
		1EC06B17173CB04000365258 /* UIGestureRecognizer+RACSignalSupport.h in Headers */ = {isa = PBXBuildFile; fileRef = 1EC06B15173CB04000365258 /* UIGestureRecognizer+RACSignalSupport.h */; settings = {ATTRIBUTES = (Public, ); }; };
		1EC06B18173CB04000365258 /* UIGestureRecognizer+RACSignalSupport.m in Sources */ = {isa = PBXBuildFile; fileRef = 1EC06B16173CB04000365258 /* UIGestureRecognizer+RACSignalSupport.m */; };
		27A887D11703DC6800040001 /* UIBarButtonItem+RACCommandSupport.m in Sources */ = {isa = PBXBuildFile; fileRef = 27A887C81703DB4F00040001 /* UIBarButtonItem+RACCommandSupport.m */; };
		27A887D21703DDEB00040001 /* UIBarButtonItem+RACCommandSupport.h in Headers */ = {isa = PBXBuildFile; fileRef = 27A887C71703DB4F00040001 /* UIBarButtonItem+RACCommandSupport.h */; settings = {ATTRIBUTES = (Public, ); }; };
		547DAFFC178F4E8B00DF3E5B /* RACSwitchSignalExamples.h in Headers */ = {isa = PBXBuildFile; fileRef = 547DAFFA178F4E8B00DF3E5B /* RACSwitchSignalExamples.h */; };
		547DAFFE178F4E8B00DF3E5B /* RACSwitchSignalExamples.m in Sources */ = {isa = PBXBuildFile; fileRef = 547DAFFB178F4E8B00DF3E5B /* RACSwitchSignalExamples.m */; };
		547DAFFF178F518C00DF3E5B /* RACSwitchSignalExamples.m in Sources */ = {isa = PBXBuildFile; fileRef = 547DAFFB178F4E8B00DF3E5B /* RACSwitchSignalExamples.m */; };
		557A4B5A177648C7008EF796 /* UIActionSheet+RACSignalSupport.h in Headers */ = {isa = PBXBuildFile; fileRef = 557A4B58177648C7008EF796 /* UIActionSheet+RACSignalSupport.h */; settings = {ATTRIBUTES = (Public, ); }; };
		557A4B5B177648C7008EF796 /* UIActionSheet+RACSignalSupport.m in Sources */ = {isa = PBXBuildFile; fileRef = 557A4B59177648C7008EF796 /* UIActionSheet+RACSignalSupport.m */; };
		5EE9A7931760D61300EAF5A2 /* UIButton+RACCommandSupport.h in Headers */ = {isa = PBXBuildFile; fileRef = 5EE9A7911760D61300EAF5A2 /* UIButton+RACCommandSupport.h */; settings = {ATTRIBUTES = (Public, ); }; };
		5EE9A7941760D61300EAF5A2 /* UIButton+RACCommandSupport.m in Sources */ = {isa = PBXBuildFile; fileRef = 5EE9A7921760D61300EAF5A2 /* UIButton+RACCommandSupport.m */; };
		5EE9A79B1760D88500EAF5A2 /* UIButtonRACSupportSpec.m in Sources */ = {isa = PBXBuildFile; fileRef = 5EE9A79A1760D88500EAF5A2 /* UIButtonRACSupportSpec.m */; };
		5F244771167E5EDE0062180C /* RACPropertySubject.h in Headers */ = {isa = PBXBuildFile; fileRef = 5F24476F167E5EDE0062180C /* RACPropertySubject.h */; settings = {ATTRIBUTES = (Public, ); }; };
		5F244772167E5EDE0062180C /* RACPropertySubject.h in Headers */ = {isa = PBXBuildFile; fileRef = 5F24476F167E5EDE0062180C /* RACPropertySubject.h */; settings = {ATTRIBUTES = (Public, ); }; };
		5F244773167E5EDE0062180C /* RACPropertySubject.m in Sources */ = {isa = PBXBuildFile; fileRef = 5F244770167E5EDE0062180C /* RACPropertySubject.m */; };
		5F244774167E5EDE0062180C /* RACPropertySubject.m in Sources */ = {isa = PBXBuildFile; fileRef = 5F244770167E5EDE0062180C /* RACPropertySubject.m */; };
		5F2447AD167E87C50062180C /* RACObservablePropertySubjectSpec.m in Sources */ = {isa = PBXBuildFile; fileRef = 5F2447AC167E87C50062180C /* RACObservablePropertySubjectSpec.m */; };
		5F4375271799774500F8F1C0 /* EXTRuntimeExtensions.m in Sources */ = {isa = PBXBuildFile; fileRef = D05F9D3417984EC000FD7982 /* EXTRuntimeExtensions.m */; };
		5F4378B6179A9EB500F8F1C0 /* UISlider+RACSignalSupport.h in Headers */ = {isa = PBXBuildFile; fileRef = 5F4378B4179A9EB400F8F1C0 /* UISlider+RACSignalSupport.h */; settings = {ATTRIBUTES = (Public, ); }; };
		5F4378B7179A9EB500F8F1C0 /* UISlider+RACSignalSupport.m in Sources */ = {isa = PBXBuildFile; fileRef = 5F4378B5179A9EB400F8F1C0 /* UISlider+RACSignalSupport.m */; };
		5F4378B8179A9EB500F8F1C0 /* UISlider+RACSignalSupport.m in Sources */ = {isa = PBXBuildFile; fileRef = 5F4378B5179A9EB400F8F1C0 /* UISlider+RACSignalSupport.m */; };
		5F4378BB179AA61B00F8F1C0 /* UISegmentedControl+RACSignalSupport.h in Headers */ = {isa = PBXBuildFile; fileRef = 5F4378B9179AA61A00F8F1C0 /* UISegmentedControl+RACSignalSupport.h */; settings = {ATTRIBUTES = (Public, ); }; };
		5F4378BC179AA61B00F8F1C0 /* UISegmentedControl+RACSignalSupport.m in Sources */ = {isa = PBXBuildFile; fileRef = 5F4378BA179AA61A00F8F1C0 /* UISegmentedControl+RACSignalSupport.m */; };
		5F4378BD179AA61B00F8F1C0 /* UISegmentedControl+RACSignalSupport.m in Sources */ = {isa = PBXBuildFile; fileRef = 5F4378BA179AA61A00F8F1C0 /* UISegmentedControl+RACSignalSupport.m */; };
		5F4378C0179AA9B800F8F1C0 /* UISwitch+RACSignalSupport.h in Headers */ = {isa = PBXBuildFile; fileRef = 5F4378BE179AA9B600F8F1C0 /* UISwitch+RACSignalSupport.h */; settings = {ATTRIBUTES = (Public, ); }; };
		5F4378C1179AA9B800F8F1C0 /* UISwitch+RACSignalSupport.m in Sources */ = {isa = PBXBuildFile; fileRef = 5F4378BF179AA9B700F8F1C0 /* UISwitch+RACSignalSupport.m */; };
		5F4378C2179AA9B800F8F1C0 /* UISwitch+RACSignalSupport.m in Sources */ = {isa = PBXBuildFile; fileRef = 5F4378BF179AA9B700F8F1C0 /* UISwitch+RACSignalSupport.m */; };
		5F4378C5179AAD0600F8F1C0 /* UIDatePicker+RACSignalSupport.h in Headers */ = {isa = PBXBuildFile; fileRef = 5F4378C3179AAD0400F8F1C0 /* UIDatePicker+RACSignalSupport.h */; settings = {ATTRIBUTES = (Public, ); }; };
		5F4378C6179AAD0600F8F1C0 /* UIDatePicker+RACSignalSupport.m in Sources */ = {isa = PBXBuildFile; fileRef = 5F4378C4179AAD0500F8F1C0 /* UIDatePicker+RACSignalSupport.m */; };
		5F4378C7179AAD0600F8F1C0 /* UIDatePicker+RACSignalSupport.m in Sources */ = {isa = PBXBuildFile; fileRef = 5F4378C4179AAD0500F8F1C0 /* UIDatePicker+RACSignalSupport.m */; };
		5F4378CA179AAE1E00F8F1C0 /* UIStepper+RACSignalSupport.h in Headers */ = {isa = PBXBuildFile; fileRef = 5F4378C8179AAE1B00F8F1C0 /* UIStepper+RACSignalSupport.h */; settings = {ATTRIBUTES = (Public, ); }; };
		5F4378CB179AAE1E00F8F1C0 /* UIStepper+RACSignalSupport.m in Sources */ = {isa = PBXBuildFile; fileRef = 5F4378C9179AAE1C00F8F1C0 /* UIStepper+RACSignalSupport.m */; };
		5F4378CC179AAE1E00F8F1C0 /* UIStepper+RACSignalSupport.m in Sources */ = {isa = PBXBuildFile; fileRef = 5F4378C9179AAE1C00F8F1C0 /* UIStepper+RACSignalSupport.m */; };
		5F45A885168CFA3E00B58A2B /* RACObservablePropertySubject.h in Headers */ = {isa = PBXBuildFile; fileRef = 5F45A883168CFA3E00B58A2B /* RACObservablePropertySubject.h */; settings = {ATTRIBUTES = (Public, ); }; };
		5F45A886168CFA3E00B58A2B /* RACObservablePropertySubject.h in Headers */ = {isa = PBXBuildFile; fileRef = 5F45A883168CFA3E00B58A2B /* RACObservablePropertySubject.h */; settings = {ATTRIBUTES = (Public, ); }; };
		5F45A887168CFA3E00B58A2B /* RACObservablePropertySubject.m in Sources */ = {isa = PBXBuildFile; fileRef = 5F45A884168CFA3E00B58A2B /* RACObservablePropertySubject.m */; };
		5F45A888168CFA3E00B58A2B /* RACObservablePropertySubject.m in Sources */ = {isa = PBXBuildFile; fileRef = 5F45A884168CFA3E00B58A2B /* RACObservablePropertySubject.m */; };
		5F6FE8531692568A00A8D7A6 /* RACBinding.h in Headers */ = {isa = PBXBuildFile; fileRef = 5F6FE8511692568A00A8D7A6 /* RACBinding.h */; settings = {ATTRIBUTES = (Public, ); }; };
		5F6FE8541692568A00A8D7A6 /* RACBinding.h in Headers */ = {isa = PBXBuildFile; fileRef = 5F6FE8511692568A00A8D7A6 /* RACBinding.h */; settings = {ATTRIBUTES = (Public, ); }; };
		5F6FE8551692568A00A8D7A6 /* RACBinding.m in Sources */ = {isa = PBXBuildFile; fileRef = 5F6FE8521692568A00A8D7A6 /* RACBinding.m */; };
		5F6FE8561692568A00A8D7A6 /* RACBinding.m in Sources */ = {isa = PBXBuildFile; fileRef = 5F6FE8521692568A00A8D7A6 /* RACBinding.m */; };
		5F773DEA169B46670023069D /* NSEnumerator+RACSequenceAdditions.h in Headers */ = {isa = PBXBuildFile; fileRef = 5F773DE8169B46670023069D /* NSEnumerator+RACSequenceAdditions.h */; settings = {ATTRIBUTES = (Public, ); }; };
		5F773DEB169B46670023069D /* NSEnumerator+RACSequenceAdditions.h in Headers */ = {isa = PBXBuildFile; fileRef = 5F773DE8169B46670023069D /* NSEnumerator+RACSequenceAdditions.h */; settings = {ATTRIBUTES = (Public, ); }; };
		5F773DEC169B46670023069D /* NSEnumerator+RACSequenceAdditions.m in Sources */ = {isa = PBXBuildFile; fileRef = 5F773DE9169B46670023069D /* NSEnumerator+RACSequenceAdditions.m */; };
		5F773DED169B46670023069D /* NSEnumerator+RACSequenceAdditions.m in Sources */ = {isa = PBXBuildFile; fileRef = 5F773DE9169B46670023069D /* NSEnumerator+RACSequenceAdditions.m */; };
		5F773DF0169B48830023069D /* NSEnumeratorRACSequenceAdditionsSpec.m in Sources */ = {isa = PBXBuildFile; fileRef = 5F773DEF169B48830023069D /* NSEnumeratorRACSequenceAdditionsSpec.m */; };
		5F7EFECF168FBC4B0037E500 /* RACPropertySubjectExamples.m in Sources */ = {isa = PBXBuildFile; fileRef = 5F7EFECD168FBC4B0037E500 /* RACPropertySubjectExamples.m */; };
		5F7EFED0168FBC4B0037E500 /* RACPropertySubjectSpec.m in Sources */ = {isa = PBXBuildFile; fileRef = 5F7EFECE168FBC4B0037E500 /* RACPropertySubjectSpec.m */; };
		5F9743F91694A2460024EB82 /* RACEagerSequence.m in Sources */ = {isa = PBXBuildFile; fileRef = 5F9743F61694A2460024EB82 /* RACEagerSequence.m */; };
		5F9743FA1694A2460024EB82 /* RACEagerSequence.m in Sources */ = {isa = PBXBuildFile; fileRef = 5F9743F61694A2460024EB82 /* RACEagerSequence.m */; };
		5FAF5224174D4C2000CAC810 /* SenTestingKit.framework in Frameworks */ = {isa = PBXBuildFile; fileRef = 88CDF7DD15000FCF00163A9F /* SenTestingKit.framework */; };
		5FAF523E174D4D3200CAC810 /* NSEnumeratorRACSequenceAdditionsSpec.m in Sources */ = {isa = PBXBuildFile; fileRef = 5F773DEF169B48830023069D /* NSEnumeratorRACSequenceAdditionsSpec.m */; };
		5FAF523F174D4D3600CAC810 /* NSNotificationCenterRACSupportSpec.m in Sources */ = {isa = PBXBuildFile; fileRef = D0700F4B1672994D00D7CD30 /* NSNotificationCenterRACSupportSpec.m */; };
		5FAF5240174D4D5600CAC810 /* NSObjectRACDeallocatingSpec.m in Sources */ = {isa = PBXBuildFile; fileRef = 6E58405E16F3414200F588A6 /* NSObjectRACDeallocatingSpec.m */; };
		5FAF5241174D4D5600CAC810 /* NSObjectRACLiftingSpec.m in Sources */ = {isa = PBXBuildFile; fileRef = 8801E7501644BDE200A155FE /* NSObjectRACLiftingSpec.m */; };
		5FAF5242174D4D5600CAC810 /* NSObjectRACPropertySubscribingExamples.m in Sources */ = {isa = PBXBuildFile; fileRef = 1E893380171647A5009071B0 /* NSObjectRACPropertySubscribingExamples.m */; };
		5FAF5243174D4D5600CAC810 /* NSObjectRACPropertySubscribingSpec.m in Sources */ = {isa = PBXBuildFile; fileRef = 8851A38A16161D500050D47F /* NSObjectRACPropertySubscribingSpec.m */; };
		5FAF5244174D4D5600CAC810 /* NSStringRACKeyPathUtilitiesSpec.m in Sources */ = {isa = PBXBuildFile; fileRef = 5FDC350E1736F81800792E52 /* NSStringRACKeyPathUtilitiesSpec.m */; };
		5FAF5246174D4D5600CAC810 /* RACBacktraceSpec.m in Sources */ = {isa = PBXBuildFile; fileRef = D0870C6E16884A0600D0E11D /* RACBacktraceSpec.m */; };
		5FAF5247174D4D5600CAC810 /* RACBlockTrampolineSpec.m in Sources */ = {isa = PBXBuildFile; fileRef = 886CEACC163DE669007632D1 /* RACBlockTrampolineSpec.m */; };
		5FAF5248174D4D5600CAC810 /* RACCommandSpec.m in Sources */ = {isa = PBXBuildFile; fileRef = 882CCA1D15F1564D00937D6E /* RACCommandSpec.m */; };
		5FAF5249174D4D5600CAC810 /* RACCompoundDisposableSpec.m in Sources */ = {isa = PBXBuildFile; fileRef = 881E86B91669350B00667F7B /* RACCompoundDisposableSpec.m */; };
		5FAF524A174D4D5600CAC810 /* RACEventSpec.m in Sources */ = {isa = PBXBuildFile; fileRef = D077A171169B79A900057BB1 /* RACEventSpec.m */; };
		5FAF524B174D4D5600CAC810 /* RACKVOWrapperSpec.m in Sources */ = {isa = PBXBuildFile; fileRef = D041376815D2281C004BBF80 /* RACKVOWrapperSpec.m */; };
		5FAF524C174D4D5600CAC810 /* RACMulticastConnectionSpec.m in Sources */ = {isa = PBXBuildFile; fileRef = 88C5A02816924BFC0045EF05 /* RACMulticastConnectionSpec.m */; };
		5FAF524D174D4D5600CAC810 /* RACObservablePropertySubjectSpec.m in Sources */ = {isa = PBXBuildFile; fileRef = 5F2447AC167E87C50062180C /* RACObservablePropertySubjectSpec.m */; };
		5FAF524E174D4D5600CAC810 /* RACPropertySignalExamples.m in Sources */ = {isa = PBXBuildFile; fileRef = D0EDE76616968AB10072A780 /* RACPropertySignalExamples.m */; };
		5FAF524F174D4D5600CAC810 /* RACPropertySubjectExamples.m in Sources */ = {isa = PBXBuildFile; fileRef = 5F7EFECD168FBC4B0037E500 /* RACPropertySubjectExamples.m */; };
		5FAF5250174D4D5600CAC810 /* RACPropertySubjectSpec.m in Sources */ = {isa = PBXBuildFile; fileRef = 5F7EFECE168FBC4B0037E500 /* RACPropertySubjectSpec.m */; };
		5FAF5251174D4D5600CAC810 /* RACSchedulerSpec.m in Sources */ = {isa = PBXBuildFile; fileRef = 8803C010166732BA00C36839 /* RACSchedulerSpec.m */; };
		5FAF5252174D4D5600CAC810 /* RACSequenceAdditionsSpec.m in Sources */ = {isa = PBXBuildFile; fileRef = D0C70F8F164337A2007027B4 /* RACSequenceAdditionsSpec.m */; };
		5FAF5253174D4D5600CAC810 /* RACSequenceExamples.m in Sources */ = {isa = PBXBuildFile; fileRef = D0C70F92164337E3007027B4 /* RACSequenceExamples.m */; };
		5FAF5254174D4D5600CAC810 /* RACSequenceSpec.m in Sources */ = {isa = PBXBuildFile; fileRef = D0D487051642651400DD7605 /* RACSequenceSpec.m */; };
		5FAF5255174D4D5600CAC810 /* RACSignalSpec.m in Sources */ = {isa = PBXBuildFile; fileRef = 8820937B1501C8A600796685 /* RACSignalSpec.m */; };
		5FAF5256174D4D5600CAC810 /* RACStreamExamples.m in Sources */ = {isa = PBXBuildFile; fileRef = D0487AB2164314430085D890 /* RACStreamExamples.m */; };
		5FAF5257174D4D5600CAC810 /* RACSubjectSpec.m in Sources */ = {isa = PBXBuildFile; fileRef = 889D0A7F15974B2A00F833E3 /* RACSubjectSpec.m */; };
		5FAF5258174D4D5600CAC810 /* RACSubscriberExamples.m in Sources */ = {isa = PBXBuildFile; fileRef = D0C70EC516659333005AAD03 /* RACSubscriberExamples.m */; };
		5FAF5259174D4D5600CAC810 /* RACSubscriberSpec.m in Sources */ = {isa = PBXBuildFile; fileRef = D0C70EC7166595AD005AAD03 /* RACSubscriberSpec.m */; };
		5FAF525A174D4D5600CAC810 /* RACSubscriptingAssignmentTrampolineSpec.m in Sources */ = {isa = PBXBuildFile; fileRef = 88FC735A16114FFB00F8A774 /* RACSubscriptingAssignmentTrampolineSpec.m */; };
		5FAF525B174D4D5600CAC810 /* RACTestObject.m in Sources */ = {isa = PBXBuildFile; fileRef = 88442A331608A9AD00636B49 /* RACTestObject.m */; };
		5FAF525C174D4D5600CAC810 /* RACTupleSpec.m in Sources */ = {isa = PBXBuildFile; fileRef = D02221611678910900DBD031 /* RACTupleSpec.m */; };
		5FAF525D174D4D5600CAC810 /* NSObjectRACSelectorSignalSpec.m in Sources */ = {isa = PBXBuildFile; fileRef = 880D7A6516F7BB1A004A3361 /* NSObjectRACSelectorSignalSpec.m */; };
		5FAF525E174D4D5600CAC810 /* RACSubclassObject.m in Sources */ = {isa = PBXBuildFile; fileRef = 880D7A6816F7BCC7004A3361 /* RACSubclassObject.m */; };
		5FAF5262174D4D8F00CAC810 /* UIBarButtonItemRACSupportSpec.m in Sources */ = {isa = PBXBuildFile; fileRef = 5FAF5261174D4D8E00CAC810 /* UIBarButtonItemRACSupportSpec.m */; };
		5FAF5263174D500400CAC810 /* libExpecta-iOS.a in Frameworks */ = {isa = PBXBuildFile; fileRef = 8803805515056ACB001A5B19 /* libExpecta-iOS.a */; };
		5FAF5264174D500900CAC810 /* libSpecta-iOS.a in Frameworks */ = {isa = PBXBuildFile; fileRef = 8803806815056AD7001A5B19 /* libSpecta-iOS.a */; };
		5FAF5265174D500D00CAC810 /* libReactiveCocoa-iOS.a in Frameworks */ = {isa = PBXBuildFile; fileRef = 88F440AB153DAC820097B4C3 /* libReactiveCocoa-iOS.a */; };
		5FAF526B174D574700CAC810 /* NSData+RACSupport.m in Sources */ = {isa = PBXBuildFile; fileRef = 88442C8816090C1500636B49 /* NSData+RACSupport.m */; };
		5FAF526C174D574700CAC810 /* NSFileHandle+RACSupport.m in Sources */ = {isa = PBXBuildFile; fileRef = 88442C8A16090C1500636B49 /* NSFileHandle+RACSupport.m */; };
		5FAF526D174D574700CAC810 /* NSNotificationCenter+RACSupport.m in Sources */ = {isa = PBXBuildFile; fileRef = 88442C8C16090C1500636B49 /* NSNotificationCenter+RACSupport.m */; };
		5FAF526E174D574700CAC810 /* NSString+RACSupport.m in Sources */ = {isa = PBXBuildFile; fileRef = 88442C8E16090C1500636B49 /* NSString+RACSupport.m */; };
		5FAF5289174E9CD300CAC810 /* CoreGraphics.framework in Frameworks */ = {isa = PBXBuildFile; fileRef = 5FAF5288174E9CD200CAC810 /* CoreGraphics.framework */; };
		5FD7DC79174F9EAE008710B4 /* Foundation.framework in Frameworks */ = {isa = PBXBuildFile; fileRef = 88CDF7C415000FCE00163A9F /* Foundation.framework */; };
		5FD7DC7A174F9EAF008710B4 /* Foundation.framework in Frameworks */ = {isa = PBXBuildFile; fileRef = 88CDF7C415000FCE00163A9F /* Foundation.framework */; };
		5FD7DC7C174F9EEB008710B4 /* UIKit.framework in Frameworks */ = {isa = PBXBuildFile; fileRef = 5FD7DC7B174F9EEB008710B4 /* UIKit.framework */; };
		5FD7DC7F174F9FC8008710B4 /* UIKit.framework in Frameworks */ = {isa = PBXBuildFile; fileRef = 5FD7DC7B174F9EEB008710B4 /* UIKit.framework */; };
		5FDC35051736F54700792E52 /* NSString+RACKeyPathUtilities.m in Sources */ = {isa = PBXBuildFile; fileRef = 5FDC35021736F54700792E52 /* NSString+RACKeyPathUtilities.m */; };
		5FDC35061736F54700792E52 /* NSString+RACKeyPathUtilities.m in Sources */ = {isa = PBXBuildFile; fileRef = 5FDC35021736F54700792E52 /* NSString+RACKeyPathUtilities.m */; };
		5FDC350F1736F81900792E52 /* NSStringRACKeyPathUtilitiesSpec.m in Sources */ = {isa = PBXBuildFile; fileRef = 5FDC350E1736F81800792E52 /* NSStringRACKeyPathUtilitiesSpec.m */; };
		6E58405516F22D7500F588A6 /* NSObject+RACDeallocating.h in Headers */ = {isa = PBXBuildFile; fileRef = 6E58405316F22D7500F588A6 /* NSObject+RACDeallocating.h */; settings = {ATTRIBUTES = (Public, ); }; };
		6E58405616F22D7500F588A6 /* NSObject+RACDeallocating.m in Sources */ = {isa = PBXBuildFile; fileRef = 6E58405416F22D7500F588A6 /* NSObject+RACDeallocating.m */; };
		6E58405D16F22F7800F588A6 /* NSObject+RACDeallocating.m in Sources */ = {isa = PBXBuildFile; fileRef = 6E58405416F22D7500F588A6 /* NSObject+RACDeallocating.m */; };
		6E58405F16F3414200F588A6 /* NSObjectRACDeallocatingSpec.m in Sources */ = {isa = PBXBuildFile; fileRef = 6E58405E16F3414200F588A6 /* NSObjectRACDeallocatingSpec.m */; };
		6EA0C08216F4AEC1006EBEB2 /* NSObject+RACDeallocating.h in Headers */ = {isa = PBXBuildFile; fileRef = 6E58405316F22D7500F588A6 /* NSObject+RACDeallocating.h */; settings = {ATTRIBUTES = (Public, ); }; };
		8801E7511644BDE200A155FE /* NSObjectRACLiftingSpec.m in Sources */ = {isa = PBXBuildFile; fileRef = 8801E7501644BDE200A155FE /* NSObjectRACLiftingSpec.m */; };
		88037F8415056328001A5B19 /* Cocoa.framework in Frameworks */ = {isa = PBXBuildFile; fileRef = 88CDF7BF15000FCE00163A9F /* Cocoa.framework */; };
		88037FB81505645C001A5B19 /* ReactiveCocoa.h in Headers */ = {isa = PBXBuildFile; fileRef = 88037F8C15056328001A5B19 /* ReactiveCocoa.h */; settings = {ATTRIBUTES = (Public, ); }; };
		88037FBB1505646C001A5B19 /* NSObject+RACPropertySubscribing.h in Headers */ = {isa = PBXBuildFile; fileRef = 88CDF82C15008C0500163A9F /* NSObject+RACPropertySubscribing.h */; settings = {ATTRIBUTES = (Public, ); }; };
		88037FBC1505646C001A5B19 /* RACSignal.h in Headers */ = {isa = PBXBuildFile; fileRef = 88CDF80415001CA800163A9F /* RACSignal.h */; settings = {ATTRIBUTES = (Public, ); }; };
		88037FBE1505646C001A5B19 /* RACSubscriber.h in Headers */ = {isa = PBXBuildFile; fileRef = 88CDF7FA150019CA00163A9F /* RACSubscriber.h */; settings = {ATTRIBUTES = (Public, ); }; };
		88037FC11505646C001A5B19 /* RACCommand.h in Headers */ = {isa = PBXBuildFile; fileRef = 882093E91501E6EE00796685 /* RACCommand.h */; settings = {ATTRIBUTES = (Public, ); }; };
		88037FC21505646C001A5B19 /* NSControl+RACCommandSupport.h in Headers */ = {isa = PBXBuildFile; fileRef = 882093E61501E6CB00796685 /* NSControl+RACCommandSupport.h */; settings = {ATTRIBUTES = (Public, ); }; };
		88037FC71505647E001A5B19 /* NSObject+RACKVOWrapper.m in Sources */ = {isa = PBXBuildFile; fileRef = 88CDF82915008BB900163A9F /* NSObject+RACKVOWrapper.m */; };
		88037FC91505648C001A5B19 /* RACSubscriber.m in Sources */ = {isa = PBXBuildFile; fileRef = 88CDF7FB150019CA00163A9F /* RACSubscriber.m */; };
		88037FCC1505648C001A5B19 /* RACCommand.m in Sources */ = {isa = PBXBuildFile; fileRef = 882093EA1501E6EE00796685 /* RACCommand.m */; };
		88037FCD1505648C001A5B19 /* NSControl+RACCommandSupport.m in Sources */ = {isa = PBXBuildFile; fileRef = 882093E71501E6CB00796685 /* NSControl+RACCommandSupport.m */; };
		88037FD9150564D9001A5B19 /* ReactiveCocoa.framework in Frameworks */ = {isa = PBXBuildFile; fileRef = 88037F8315056328001A5B19 /* ReactiveCocoa.framework */; };
		8803807115056B22001A5B19 /* libExpecta.a in Frameworks */ = {isa = PBXBuildFile; fileRef = 8803805315056ACB001A5B19 /* libExpecta.a */; };
		8803807215056B22001A5B19 /* libSpecta.a in Frameworks */ = {isa = PBXBuildFile; fileRef = 8803806615056AD7001A5B19 /* libSpecta.a */; };
		8803C011166732BA00C36839 /* RACSchedulerSpec.m in Sources */ = {isa = PBXBuildFile; fileRef = 8803C010166732BA00C36839 /* RACSchedulerSpec.m */; };
		880B9176150B09190008488E /* RACSubject.h in Headers */ = {isa = PBXBuildFile; fileRef = 880B9174150B09190008488E /* RACSubject.h */; settings = {ATTRIBUTES = (Public, ); }; };
		880B9177150B09190008488E /* RACSubject.m in Sources */ = {isa = PBXBuildFile; fileRef = 880B9175150B09190008488E /* RACSubject.m */; };
		880D7A5A16F7B351004A3361 /* NSObject+RACSelectorSignal.h in Headers */ = {isa = PBXBuildFile; fileRef = 880D7A5816F7B351004A3361 /* NSObject+RACSelectorSignal.h */; settings = {ATTRIBUTES = (Public, ); }; };
		880D7A5B16F7B351004A3361 /* NSObject+RACSelectorSignal.h in Headers */ = {isa = PBXBuildFile; fileRef = 880D7A5816F7B351004A3361 /* NSObject+RACSelectorSignal.h */; settings = {ATTRIBUTES = (Public, ); }; };
		880D7A5C16F7B351004A3361 /* NSObject+RACSelectorSignal.m in Sources */ = {isa = PBXBuildFile; fileRef = 880D7A5916F7B351004A3361 /* NSObject+RACSelectorSignal.m */; };
		880D7A5D16F7B351004A3361 /* NSObject+RACSelectorSignal.m in Sources */ = {isa = PBXBuildFile; fileRef = 880D7A5916F7B351004A3361 /* NSObject+RACSelectorSignal.m */; };
		880D7A6616F7BB1A004A3361 /* NSObjectRACSelectorSignalSpec.m in Sources */ = {isa = PBXBuildFile; fileRef = 880D7A6516F7BB1A004A3361 /* NSObjectRACSelectorSignalSpec.m */; };
		880D7A6916F7BCC7004A3361 /* RACSubclassObject.m in Sources */ = {isa = PBXBuildFile; fileRef = 880D7A6816F7BCC7004A3361 /* RACSubclassObject.m */; };
		881B37CC152260BF0079220B /* RACUnit.h in Headers */ = {isa = PBXBuildFile; fileRef = 881B37CA152260BF0079220B /* RACUnit.h */; settings = {ATTRIBUTES = (Public, ); }; };
		881B37CD152260BF0079220B /* RACUnit.m in Sources */ = {isa = PBXBuildFile; fileRef = 881B37CB152260BF0079220B /* RACUnit.m */; };
		881E86A21669304800667F7B /* RACCompoundDisposable.h in Headers */ = {isa = PBXBuildFile; fileRef = 881E86A01669304700667F7B /* RACCompoundDisposable.h */; settings = {ATTRIBUTES = (Public, ); }; };
		881E86A41669304800667F7B /* RACCompoundDisposable.m in Sources */ = {isa = PBXBuildFile; fileRef = 881E86A11669304700667F7B /* RACCompoundDisposable.m */; };
		881E86A51669304800667F7B /* RACCompoundDisposable.m in Sources */ = {isa = PBXBuildFile; fileRef = 881E86A11669304700667F7B /* RACCompoundDisposable.m */; };
		881E86BA1669350B00667F7B /* RACCompoundDisposableSpec.m in Sources */ = {isa = PBXBuildFile; fileRef = 881E86B91669350B00667F7B /* RACCompoundDisposableSpec.m */; };
		881E87AC16695C5600667F7B /* RACQueueScheduler.h in Headers */ = {isa = PBXBuildFile; fileRef = 881E87AA16695C5600667F7B /* RACQueueScheduler.h */; settings = {ATTRIBUTES = (Public, ); }; };
		881E87AE16695C5600667F7B /* RACQueueScheduler.m in Sources */ = {isa = PBXBuildFile; fileRef = 881E87AB16695C5600667F7B /* RACQueueScheduler.m */; };
		881E87AF16695C5600667F7B /* RACQueueScheduler.m in Sources */ = {isa = PBXBuildFile; fileRef = 881E87AB16695C5600667F7B /* RACQueueScheduler.m */; };
		881E87B216695EDF00667F7B /* RACImmediateScheduler.h in Headers */ = {isa = PBXBuildFile; fileRef = 881E87B016695EDF00667F7B /* RACImmediateScheduler.h */; };
		881E87B416695EDF00667F7B /* RACImmediateScheduler.m in Sources */ = {isa = PBXBuildFile; fileRef = 881E87B116695EDF00667F7B /* RACImmediateScheduler.m */; };
		881E87B516695EDF00667F7B /* RACImmediateScheduler.m in Sources */ = {isa = PBXBuildFile; fileRef = 881E87B116695EDF00667F7B /* RACImmediateScheduler.m */; };
		881E87C41669636000667F7B /* RACSubscriptionScheduler.h in Headers */ = {isa = PBXBuildFile; fileRef = 881E87C21669635F00667F7B /* RACSubscriptionScheduler.h */; };
		881E87C61669636000667F7B /* RACSubscriptionScheduler.m in Sources */ = {isa = PBXBuildFile; fileRef = 881E87C31669636000667F7B /* RACSubscriptionScheduler.m */; };
		881E87C71669636000667F7B /* RACSubscriptionScheduler.m in Sources */ = {isa = PBXBuildFile; fileRef = 881E87C31669636000667F7B /* RACSubscriptionScheduler.m */; };
		8820937C1501C8A600796685 /* RACSignalSpec.m in Sources */ = {isa = PBXBuildFile; fileRef = 8820937B1501C8A600796685 /* RACSignalSpec.m */; };
		882CCA1E15F1564D00937D6E /* RACCommandSpec.m in Sources */ = {isa = PBXBuildFile; fileRef = 882CCA1D15F1564D00937D6E /* RACCommandSpec.m */; };
		882D071917614FA7009EDA69 /* RACTargetQueueScheduler.h in Headers */ = {isa = PBXBuildFile; fileRef = 882D071717614FA7009EDA69 /* RACTargetQueueScheduler.h */; settings = {ATTRIBUTES = (Public, ); }; };
		882D071A17614FA7009EDA69 /* RACTargetQueueScheduler.m in Sources */ = {isa = PBXBuildFile; fileRef = 882D071817614FA7009EDA69 /* RACTargetQueueScheduler.m */; };
		882D071F17615139009EDA69 /* RACTargetQueueScheduler.m in Sources */ = {isa = PBXBuildFile; fileRef = 882D071817614FA7009EDA69 /* RACTargetQueueScheduler.m */; };
		882D072117615381009EDA69 /* RACQueueScheduler+Subclass.h in Headers */ = {isa = PBXBuildFile; fileRef = 882D07201761521B009EDA69 /* RACQueueScheduler+Subclass.h */; settings = {ATTRIBUTES = (Public, ); }; };
		88302BFD1762A9E6003633BD /* RACTestExampleScheduler.m in Sources */ = {isa = PBXBuildFile; fileRef = 88302BFC1762A9E6003633BD /* RACTestExampleScheduler.m */; };
		88302BFE1762A9E6003633BD /* RACTestExampleScheduler.m in Sources */ = {isa = PBXBuildFile; fileRef = 88302BFC1762A9E6003633BD /* RACTestExampleScheduler.m */; };
		88302C2E1762C180003633BD /* RACTargetQueueSchedulerSpec.m in Sources */ = {isa = PBXBuildFile; fileRef = 88302C2D1762C180003633BD /* RACTargetQueueSchedulerSpec.m */; };
		88302C2F1762C180003633BD /* RACTargetQueueSchedulerSpec.m in Sources */ = {isa = PBXBuildFile; fileRef = 88302C2D1762C180003633BD /* RACTargetQueueSchedulerSpec.m */; };
		88302C961762EC79003633BD /* RACQueueScheduler.h in Headers */ = {isa = PBXBuildFile; fileRef = 881E87AA16695C5600667F7B /* RACQueueScheduler.h */; settings = {ATTRIBUTES = (Public, ); }; };
		88302C9B1762EC7E003633BD /* RACQueueScheduler+Subclass.h in Headers */ = {isa = PBXBuildFile; fileRef = 882D07201761521B009EDA69 /* RACQueueScheduler+Subclass.h */; settings = {ATTRIBUTES = (Public, ); }; };
		88302CA21762F62D003633BD /* RACTargetQueueScheduler.h in Headers */ = {isa = PBXBuildFile; fileRef = 882D071717614FA7009EDA69 /* RACTargetQueueScheduler.h */; settings = {ATTRIBUTES = (Public, ); }; };
		8837EA1616A5A33300FC3CDF /* RACKVOTrampoline.h in Headers */ = {isa = PBXBuildFile; fileRef = 8837EA1416A5A33300FC3CDF /* RACKVOTrampoline.h */; };
		8837EA1816A5A33300FC3CDF /* RACKVOTrampoline.m in Sources */ = {isa = PBXBuildFile; fileRef = 8837EA1516A5A33300FC3CDF /* RACKVOTrampoline.m */; };
		8837EA1916A5A33300FC3CDF /* RACKVOTrampoline.m in Sources */ = {isa = PBXBuildFile; fileRef = 8837EA1516A5A33300FC3CDF /* RACKVOTrampoline.m */; };
		883A84DA1513964B006DB4C7 /* RACBehaviorSubject.h in Headers */ = {isa = PBXBuildFile; fileRef = 883A84D81513964B006DB4C7 /* RACBehaviorSubject.h */; settings = {ATTRIBUTES = (Public, ); }; };
		883A84DB1513964B006DB4C7 /* RACBehaviorSubject.m in Sources */ = {isa = PBXBuildFile; fileRef = 883A84D91513964B006DB4C7 /* RACBehaviorSubject.m */; };
		883A84DF1513B5EC006DB4C7 /* RACDisposable.h in Headers */ = {isa = PBXBuildFile; fileRef = 883A84DD1513B5EC006DB4C7 /* RACDisposable.h */; settings = {ATTRIBUTES = (Public, ); }; };
		883A84E01513B5EC006DB4C7 /* RACDisposable.m in Sources */ = {isa = PBXBuildFile; fileRef = 883A84DE1513B5EC006DB4C7 /* RACDisposable.m */; };
		88442A341608A9AD00636B49 /* RACTestObject.m in Sources */ = {isa = PBXBuildFile; fileRef = 88442A331608A9AD00636B49 /* RACTestObject.m */; };
		884476E4152367D100958F44 /* RACScopedDisposable.h in Headers */ = {isa = PBXBuildFile; fileRef = 884476E2152367D100958F44 /* RACScopedDisposable.h */; settings = {ATTRIBUTES = (Public, ); }; };
		884476E5152367D100958F44 /* RACScopedDisposable.m in Sources */ = {isa = PBXBuildFile; fileRef = 884476E3152367D100958F44 /* RACScopedDisposable.m */; };
		884848B615F658B800B11BD0 /* NSControlRACSupportSpec.m in Sources */ = {isa = PBXBuildFile; fileRef = 884848B515F658B800B11BD0 /* NSControlRACSupportSpec.m */; };
		8851A38B16161D500050D47F /* NSObjectRACPropertySubscribingSpec.m in Sources */ = {isa = PBXBuildFile; fileRef = 8851A38A16161D500050D47F /* NSObjectRACPropertySubscribingSpec.m */; };
		8857BB82152A27A9009804CC /* NSObject+RACKVOWrapper.h in Headers */ = {isa = PBXBuildFile; fileRef = 8857BB81152A27A9009804CC /* NSObject+RACKVOWrapper.h */; settings = {ATTRIBUTES = (); }; };
		886678711518DCD800DE77EC /* NSObject+RACPropertySubscribing.m in Sources */ = {isa = PBXBuildFile; fileRef = 886678701518DCD800DE77EC /* NSObject+RACPropertySubscribing.m */; };
		886CEACD163DE669007632D1 /* RACBlockTrampolineSpec.m in Sources */ = {isa = PBXBuildFile; fileRef = 886CEACC163DE669007632D1 /* RACBlockTrampolineSpec.m */; };
		886CEAE2163DE942007632D1 /* NSObject+RACLifting.h in Headers */ = {isa = PBXBuildFile; fileRef = 886CEAE0163DE942007632D1 /* NSObject+RACLifting.h */; settings = {ATTRIBUTES = (Public, ); }; };
		886CEAE4163DE942007632D1 /* NSObject+RACLifting.m in Sources */ = {isa = PBXBuildFile; fileRef = 886CEAE1163DE942007632D1 /* NSObject+RACLifting.m */; };
		886CEAE5163DE942007632D1 /* NSObject+RACLifting.m in Sources */ = {isa = PBXBuildFile; fileRef = 886CEAE1163DE942007632D1 /* NSObject+RACLifting.m */; };
		886F702A1551CF920045D68B /* RACGroupedSignal.h in Headers */ = {isa = PBXBuildFile; fileRef = 886F70281551CF920045D68B /* RACGroupedSignal.h */; settings = {ATTRIBUTES = (Public, ); }; };
		886F702B1551CF920045D68B /* RACGroupedSignal.m in Sources */ = {isa = PBXBuildFile; fileRef = 886F70291551CF920045D68B /* RACGroupedSignal.m */; };
		886F702C1551CF9D0045D68B /* RACGroupedSignal.m in Sources */ = {isa = PBXBuildFile; fileRef = 886F70291551CF920045D68B /* RACGroupedSignal.m */; };
		887ACDA7165878A8009190AD /* NSInvocation+RACTypeParsing.h in Headers */ = {isa = PBXBuildFile; fileRef = 887ACDA5165878A7009190AD /* NSInvocation+RACTypeParsing.h */; };
		887ACDA9165878A8009190AD /* NSInvocation+RACTypeParsing.m in Sources */ = {isa = PBXBuildFile; fileRef = 887ACDA6165878A7009190AD /* NSInvocation+RACTypeParsing.m */; };
		887ACDAA165878A8009190AD /* NSInvocation+RACTypeParsing.m in Sources */ = {isa = PBXBuildFile; fileRef = 887ACDA6165878A7009190AD /* NSInvocation+RACTypeParsing.m */; };
		8882D4601673B0450080E7CD /* RACBlockTrampoline.m in Sources */ = {isa = PBXBuildFile; fileRef = 888439A21634E10D00DED0DB /* RACBlockTrampoline.m */; };
		888439A31634E10D00DED0DB /* RACBlockTrampoline.h in Headers */ = {isa = PBXBuildFile; fileRef = 888439A11634E10D00DED0DB /* RACBlockTrampoline.h */; };
		8884DD651756ACF600F6C379 /* RACSignalStartExamples.m in Sources */ = {isa = PBXBuildFile; fileRef = 8884DD641756ACF600F6C379 /* RACSignalStartExamples.m */; };
		8884DD6B1756B65300F6C379 /* RACSignalStartExamples.m in Sources */ = {isa = PBXBuildFile; fileRef = 8884DD641756ACF600F6C379 /* RACSignalStartExamples.m */; };
		88977C3E1512914A00A09EC5 /* RACSignal.m in Sources */ = {isa = PBXBuildFile; fileRef = 88977C3D1512914A00A09EC5 /* RACSignal.m */; };
		889D0A8015974B2A00F833E3 /* RACSubjectSpec.m in Sources */ = {isa = PBXBuildFile; fileRef = 889D0A7F15974B2A00F833E3 /* RACSubjectSpec.m */; };
		88A0B6D2165B2B09005DE8F3 /* RACBlockTrampoline.m in Sources */ = {isa = PBXBuildFile; fileRef = 888439A21634E10D00DED0DB /* RACBlockTrampoline.m */; };
		88A0B6D3165B2B77005DE8F3 /* RACSubscriptingAssignmentTrampoline.h in Headers */ = {isa = PBXBuildFile; fileRef = 88FC735316114F9C00F8A774 /* RACSubscriptingAssignmentTrampoline.h */; settings = {ATTRIBUTES = (Public, ); }; };
		88B76F8E153726B00053EAE2 /* RACTuple.h in Headers */ = {isa = PBXBuildFile; fileRef = 88B76F8C153726B00053EAE2 /* RACTuple.h */; settings = {ATTRIBUTES = (Public, ); }; };
		88B76F8F153726B00053EAE2 /* RACTuple.m in Sources */ = {isa = PBXBuildFile; fileRef = 88B76F8D153726B00053EAE2 /* RACTuple.m */; };
		88C5A0241692460A0045EF05 /* RACMulticastConnection.h in Headers */ = {isa = PBXBuildFile; fileRef = 88C5A0231692460A0045EF05 /* RACMulticastConnection.h */; settings = {ATTRIBUTES = (Public, ); }; };
		88C5A026169246140045EF05 /* RACMulticastConnection.m in Sources */ = {isa = PBXBuildFile; fileRef = 88C5A025169246140045EF05 /* RACMulticastConnection.m */; };
		88C5A027169246140045EF05 /* RACMulticastConnection.m in Sources */ = {isa = PBXBuildFile; fileRef = 88C5A025169246140045EF05 /* RACMulticastConnection.m */; };
		88C5A02916924BFC0045EF05 /* RACMulticastConnectionSpec.m in Sources */ = {isa = PBXBuildFile; fileRef = 88C5A02816924BFC0045EF05 /* RACMulticastConnectionSpec.m */; };
		88CDF7DE15000FCF00163A9F /* SenTestingKit.framework in Frameworks */ = {isa = PBXBuildFile; fileRef = 88CDF7DD15000FCF00163A9F /* SenTestingKit.framework */; };
		88CDF7DF15000FCF00163A9F /* Cocoa.framework in Frameworks */ = {isa = PBXBuildFile; fileRef = 88CDF7BF15000FCE00163A9F /* Cocoa.framework */; };
		88CDF7E715000FCF00163A9F /* InfoPlist.strings in Resources */ = {isa = PBXBuildFile; fileRef = 88CDF7E515000FCF00163A9F /* InfoPlist.strings */; };
		88D4AB3E1510F6C30011494F /* RACReplaySubject.h in Headers */ = {isa = PBXBuildFile; fileRef = 88D4AB3C1510F6C30011494F /* RACReplaySubject.h */; settings = {ATTRIBUTES = (Public, ); }; };
		88D4AB3F1510F6C30011494F /* RACReplaySubject.m in Sources */ = {isa = PBXBuildFile; fileRef = 88D4AB3D1510F6C30011494F /* RACReplaySubject.m */; };
		88DA309815071CBA00C19D0F /* RACValueTransformer.m in Sources */ = {isa = PBXBuildFile; fileRef = 88DA309615071CBA00C19D0F /* RACValueTransformer.m */; };
		88E2C6B4153C771C00C7493C /* RACScheduler.h in Headers */ = {isa = PBXBuildFile; fileRef = 88E2C6B2153C771C00C7493C /* RACScheduler.h */; settings = {ATTRIBUTES = (Public, ); }; };
		88E2C6B5153C771C00C7493C /* RACScheduler.m in Sources */ = {isa = PBXBuildFile; fileRef = 88E2C6B3153C771C00C7493C /* RACScheduler.m */; };
		88F440BA153DAD570097B4C3 /* RACCommand.m in Sources */ = {isa = PBXBuildFile; fileRef = 882093EA1501E6EE00796685 /* RACCommand.m */; };
		88F440BC153DAD5A0097B4C3 /* RACSubscriber.m in Sources */ = {isa = PBXBuildFile; fileRef = 88CDF7FB150019CA00163A9F /* RACSubscriber.m */; };
		88F440BD153DAD5C0097B4C3 /* RACSignal.m in Sources */ = {isa = PBXBuildFile; fileRef = 88977C3D1512914A00A09EC5 /* RACSignal.m */; };
		88F440C0153DAD630097B4C3 /* RACSubject.m in Sources */ = {isa = PBXBuildFile; fileRef = 880B9175150B09190008488E /* RACSubject.m */; };
		88F440C1153DAD640097B4C3 /* RACReplaySubject.m in Sources */ = {isa = PBXBuildFile; fileRef = 88D4AB3D1510F6C30011494F /* RACReplaySubject.m */; };
		88F440C3153DAD690097B4C3 /* RACBehaviorSubject.m in Sources */ = {isa = PBXBuildFile; fileRef = 883A84D91513964B006DB4C7 /* RACBehaviorSubject.m */; };
		88F440C5153DAD6C0097B4C3 /* RACDisposable.m in Sources */ = {isa = PBXBuildFile; fileRef = 883A84DE1513B5EC006DB4C7 /* RACDisposable.m */; };
		88F440C6153DAD6E0097B4C3 /* RACScopedDisposable.m in Sources */ = {isa = PBXBuildFile; fileRef = 884476E3152367D100958F44 /* RACScopedDisposable.m */; };
		88F440C9153DAD740097B4C3 /* RACUnit.m in Sources */ = {isa = PBXBuildFile; fileRef = 881B37CB152260BF0079220B /* RACUnit.m */; };
		88F440CA153DAD760097B4C3 /* RACTuple.m in Sources */ = {isa = PBXBuildFile; fileRef = 88B76F8D153726B00053EAE2 /* RACTuple.m */; };
		88F440CB153DAD780097B4C3 /* RACScheduler.m in Sources */ = {isa = PBXBuildFile; fileRef = 88E2C6B3153C771C00C7493C /* RACScheduler.m */; };
		88F440CE153DAD830097B4C3 /* NSObject+RACKVOWrapper.m in Sources */ = {isa = PBXBuildFile; fileRef = 88CDF82915008BB900163A9F /* NSObject+RACKVOWrapper.m */; };
		88F440CF153DAD850097B4C3 /* NSObject+RACPropertySubscribing.m in Sources */ = {isa = PBXBuildFile; fileRef = 886678701518DCD800DE77EC /* NSObject+RACPropertySubscribing.m */; };
		88F440D3153DADEA0097B4C3 /* NSObject+RACAppKitBindings.h in Headers */ = {isa = PBXBuildFile; fileRef = 88F440D1153DADEA0097B4C3 /* NSObject+RACAppKitBindings.h */; settings = {ATTRIBUTES = (Public, ); }; };
		88F440D4153DADEA0097B4C3 /* NSObject+RACAppKitBindings.m in Sources */ = {isa = PBXBuildFile; fileRef = 88F440D2153DADEA0097B4C3 /* NSObject+RACAppKitBindings.m */; };
		88F44263153DC2C70097B4C3 /* UIControl+RACSignalSupport.m in Sources */ = {isa = PBXBuildFile; fileRef = 88F44260153DC0450097B4C3 /* UIControl+RACSignalSupport.m */; };
		88F44267153DCAC50097B4C3 /* UITextField+RACSignalSupport.m in Sources */ = {isa = PBXBuildFile; fileRef = 88F44265153DCAC50097B4C3 /* UITextField+RACSignalSupport.m */; };
		88FC735716114F9C00F8A774 /* RACSubscriptingAssignmentTrampoline.m in Sources */ = {isa = PBXBuildFile; fileRef = 88FC735416114F9C00F8A774 /* RACSubscriptingAssignmentTrampoline.m */; };
		88FC735816114F9C00F8A774 /* RACSubscriptingAssignmentTrampoline.m in Sources */ = {isa = PBXBuildFile; fileRef = 88FC735416114F9C00F8A774 /* RACSubscriptingAssignmentTrampoline.m */; };
		88FC735B16114FFB00F8A774 /* RACSubscriptingAssignmentTrampolineSpec.m in Sources */ = {isa = PBXBuildFile; fileRef = 88FC735A16114FFB00F8A774 /* RACSubscriptingAssignmentTrampolineSpec.m */; };
		A1FCC27715666AA3008C9686 /* UITextView+RACSignalSupport.m in Sources */ = {isa = PBXBuildFile; fileRef = A1FCC27315666AA3008C9686 /* UITextView+RACSignalSupport.m */; };
		A1FCC374156754A7008C9686 /* RACObjCRuntime.m in Sources */ = {isa = PBXBuildFile; fileRef = A1FCC371156754A7008C9686 /* RACObjCRuntime.m */; settings = {COMPILER_FLAGS = "-fno-objc-arc"; }; };
		A1FCC375156754A7008C9686 /* RACObjCRuntime.m in Sources */ = {isa = PBXBuildFile; fileRef = A1FCC371156754A7008C9686 /* RACObjCRuntime.m */; settings = {COMPILER_FLAGS = "-fno-objc-arc"; }; };
		A1FCC37B1567DED0008C9686 /* RACDelegateProxy.m in Sources */ = {isa = PBXBuildFile; fileRef = A1FCC3771567DED0008C9686 /* RACDelegateProxy.m */; };
		AC65FD52176DECB1005ED22B /* UIAlertViewRACSupportSpec.m in Sources */ = {isa = PBXBuildFile; fileRef = AC65FD51176DECB1005ED22B /* UIAlertViewRACSupportSpec.m */; };
		ACB0EAF31797DDD400942FFC /* UIAlertView+RACSignalSupport.m in Sources */ = {isa = PBXBuildFile; fileRef = ACB0EAF11797DDD400942FFC /* UIAlertView+RACSignalSupport.m */; };
		ACB0EAF41797DDD400942FFC /* UIAlertView+RACSignalSupport.h in Headers */ = {isa = PBXBuildFile; fileRef = ACB0EAF21797DDD400942FFC /* UIAlertView+RACSignalSupport.h */; settings = {ATTRIBUTES = (Public, ); }; };
		D004BC9C177E1A2B00A5B8C5 /* UIActionSheetRACSupportSpec.m in Sources */ = {isa = PBXBuildFile; fileRef = D004BC9B177E1A2B00A5B8C5 /* UIActionSheetRACSupportSpec.m */; };
		D004BC9D177E1D5900A5B8C5 /* libExpecta-iOS.a in Frameworks */ = {isa = PBXBuildFile; fileRef = 8803805515056ACB001A5B19 /* libExpecta-iOS.a */; };
		D004BC9E177E1D5900A5B8C5 /* libSpecta-iOS.a in Frameworks */ = {isa = PBXBuildFile; fileRef = 8803806815056AD7001A5B19 /* libSpecta-iOS.a */; };
		D005A259169A3B7D00A9D2DB /* RACBacktrace.h in Headers */ = {isa = PBXBuildFile; fileRef = D02538A115E2D7FB005BACB8 /* RACBacktrace.h */; settings = {ATTRIBUTES = (Public, ); }; };
		D011F9D01782AFD400EE7E38 /* NSObjectRACAppKitBindingsSpec.m in Sources */ = {isa = PBXBuildFile; fileRef = D011F9CF1782AFD400EE7E38 /* NSObjectRACAppKitBindingsSpec.m */; };
		D02221621678910900DBD031 /* RACTupleSpec.m in Sources */ = {isa = PBXBuildFile; fileRef = D02221611678910900DBD031 /* RACTupleSpec.m */; };
		D0307EDF1731AAE100D83211 /* RACTupleSequence.m in Sources */ = {isa = PBXBuildFile; fileRef = D0307EDC1731AAE100D83211 /* RACTupleSequence.m */; };
		D0307EE01731AAE100D83211 /* RACTupleSequence.m in Sources */ = {isa = PBXBuildFile; fileRef = D0307EDC1731AAE100D83211 /* RACTupleSequence.m */; };
		D0307EE71731AAF800D83211 /* RACArraySequence.h in Headers */ = {isa = PBXBuildFile; fileRef = D0E967611641EF9C00FCFF06 /* RACArraySequence.h */; settings = {ATTRIBUTES = (Public, ); }; };
		D041376915D2281C004BBF80 /* RACKVOWrapperSpec.m in Sources */ = {isa = PBXBuildFile; fileRef = D041376815D2281C004BBF80 /* RACKVOWrapperSpec.m */; };
		D0487AB3164314430085D890 /* RACStreamExamples.m in Sources */ = {isa = PBXBuildFile; fileRef = D0487AB2164314430085D890 /* RACStreamExamples.m */; };
		D05C5C9D16490C4300DE6D3E /* NSData+RACSupport.m in Sources */ = {isa = PBXBuildFile; fileRef = 88442C8816090C1500636B49 /* NSData+RACSupport.m */; };
		D05C5C9E16490C4600DE6D3E /* NSFileHandle+RACSupport.m in Sources */ = {isa = PBXBuildFile; fileRef = 88442C8A16090C1500636B49 /* NSFileHandle+RACSupport.m */; };
		D05C5C9F16490C4900DE6D3E /* NSNotificationCenter+RACSupport.m in Sources */ = {isa = PBXBuildFile; fileRef = 88442C8C16090C1500636B49 /* NSNotificationCenter+RACSupport.m */; };
		D05C5CA016490C4D00DE6D3E /* NSString+RACSupport.m in Sources */ = {isa = PBXBuildFile; fileRef = 88442C8E16090C1500636B49 /* NSString+RACSupport.m */; };
		D05F9D3717984EC000FD7982 /* EXTRuntimeExtensions.m in Sources */ = {isa = PBXBuildFile; fileRef = D05F9D3417984EC000FD7982 /* EXTRuntimeExtensions.m */; };
		D05F9D3817984EC000FD7982 /* EXTRuntimeExtensions.m in Sources */ = {isa = PBXBuildFile; fileRef = D05F9D3417984EC000FD7982 /* EXTRuntimeExtensions.m */; };
		D066C796176D262500C242D2 /* UIControlRACSupportSpec.m in Sources */ = {isa = PBXBuildFile; fileRef = D066C795176D262500C242D2 /* UIControlRACSupportSpec.m */; };
		D066C79D176D263D00C242D2 /* RACTestUIButton.m in Sources */ = {isa = PBXBuildFile; fileRef = D066C79C176D263D00C242D2 /* RACTestUIButton.m */; };
		D0700F4C1672994D00D7CD30 /* NSNotificationCenterRACSupportSpec.m in Sources */ = {isa = PBXBuildFile; fileRef = D0700F4B1672994D00D7CD30 /* NSNotificationCenterRACSupportSpec.m */; };
		D077A16D169B740200057BB1 /* RACEvent.h in Headers */ = {isa = PBXBuildFile; fileRef = D077A16B169B740200057BB1 /* RACEvent.h */; settings = {ATTRIBUTES = (Public, ); }; };
		D077A16E169B740200057BB1 /* RACEvent.h in Headers */ = {isa = PBXBuildFile; fileRef = D077A16B169B740200057BB1 /* RACEvent.h */; settings = {ATTRIBUTES = (Public, ); }; };
		D077A16F169B740200057BB1 /* RACEvent.m in Sources */ = {isa = PBXBuildFile; fileRef = D077A16C169B740200057BB1 /* RACEvent.m */; };
		D077A170169B740200057BB1 /* RACEvent.m in Sources */ = {isa = PBXBuildFile; fileRef = D077A16C169B740200057BB1 /* RACEvent.m */; };
		D077A172169B79A900057BB1 /* RACEventSpec.m in Sources */ = {isa = PBXBuildFile; fileRef = D077A171169B79A900057BB1 /* RACEventSpec.m */; };
		D07CD7181731BA3900DE2394 /* RACUnarySequence.m in Sources */ = {isa = PBXBuildFile; fileRef = D07CD7151731BA3900DE2394 /* RACUnarySequence.m */; };
		D07CD7191731BA3900DE2394 /* RACUnarySequence.m in Sources */ = {isa = PBXBuildFile; fileRef = D07CD7151731BA3900DE2394 /* RACUnarySequence.m */; };
		D0870C6F16884A0600D0E11D /* RACBacktraceSpec.m in Sources */ = {isa = PBXBuildFile; fileRef = D0870C6E16884A0600D0E11D /* RACBacktraceSpec.m */; };
		D08FF264169A32D100743C6D /* ReactiveCocoa.h in Headers */ = {isa = PBXBuildFile; fileRef = 88037F8C15056328001A5B19 /* ReactiveCocoa.h */; settings = {ATTRIBUTES = (Public, ); }; };
		D08FF265169A32DC00743C6D /* RACSubscriber.h in Headers */ = {isa = PBXBuildFile; fileRef = 88CDF7FA150019CA00163A9F /* RACSubscriber.h */; settings = {ATTRIBUTES = (Public, ); }; };
		D08FF267169A330000743C6D /* RACUnit.h in Headers */ = {isa = PBXBuildFile; fileRef = 881B37CA152260BF0079220B /* RACUnit.h */; settings = {ATTRIBUTES = (Public, ); }; };
		D08FF268169A330000743C6D /* RACTuple.h in Headers */ = {isa = PBXBuildFile; fileRef = 88B76F8C153726B00053EAE2 /* RACTuple.h */; settings = {ATTRIBUTES = (Public, ); }; };
		D08FF269169A330000743C6D /* RACBacktrace.h in Headers */ = {isa = PBXBuildFile; fileRef = D02538A115E2D7FB005BACB8 /* RACBacktrace.h */; settings = {ATTRIBUTES = (Public, ); }; };
		D08FF26A169A330000743C6D /* RACSubscriptingAssignmentTrampoline.h in Headers */ = {isa = PBXBuildFile; fileRef = 88FC735316114F9C00F8A774 /* RACSubscriptingAssignmentTrampoline.h */; settings = {ATTRIBUTES = (Public, ); }; };
		D08FF26B169A330000743C6D /* NSObject+RACLifting.h in Headers */ = {isa = PBXBuildFile; fileRef = 886CEAE0163DE942007632D1 /* NSObject+RACLifting.h */; settings = {ATTRIBUTES = (Public, ); }; };
		D08FF26C169A331A00743C6D /* RACStream.h in Headers */ = {isa = PBXBuildFile; fileRef = D0D486FF1642550100DD7605 /* RACStream.h */; settings = {ATTRIBUTES = (Public, ); }; };
		D08FF26D169A331A00743C6D /* RACSignal.h in Headers */ = {isa = PBXBuildFile; fileRef = 88CDF80415001CA800163A9F /* RACSignal.h */; settings = {ATTRIBUTES = (Public, ); }; };
		D08FF26E169A331A00743C6D /* RACSignal+Operations.h in Headers */ = {isa = PBXBuildFile; fileRef = D0D910CC15F915BD00AD2DDA /* RACSignal+Operations.h */; settings = {ATTRIBUTES = (Public, ); }; };
		D08FF26F169A331A00743C6D /* RACMulticastConnection.h in Headers */ = {isa = PBXBuildFile; fileRef = 88C5A0231692460A0045EF05 /* RACMulticastConnection.h */; settings = {ATTRIBUTES = (Public, ); }; };
		D08FF270169A331A00743C6D /* RACGroupedSignal.h in Headers */ = {isa = PBXBuildFile; fileRef = 886F70281551CF920045D68B /* RACGroupedSignal.h */; settings = {ATTRIBUTES = (Public, ); }; };
		D08FF271169A331A00743C6D /* RACSubject.h in Headers */ = {isa = PBXBuildFile; fileRef = 880B9174150B09190008488E /* RACSubject.h */; settings = {ATTRIBUTES = (Public, ); }; };
		D08FF272169A331A00743C6D /* RACReplaySubject.h in Headers */ = {isa = PBXBuildFile; fileRef = 88D4AB3C1510F6C30011494F /* RACReplaySubject.h */; settings = {ATTRIBUTES = (Public, ); }; };
		D08FF273169A331A00743C6D /* RACBehaviorSubject.h in Headers */ = {isa = PBXBuildFile; fileRef = 883A84D81513964B006DB4C7 /* RACBehaviorSubject.h */; settings = {ATTRIBUTES = (Public, ); }; };
		D08FF274169A331A00743C6D /* RACDisposable.h in Headers */ = {isa = PBXBuildFile; fileRef = 883A84DD1513B5EC006DB4C7 /* RACDisposable.h */; settings = {ATTRIBUTES = (Public, ); }; };
		D08FF275169A331A00743C6D /* RACScopedDisposable.h in Headers */ = {isa = PBXBuildFile; fileRef = 884476E2152367D100958F44 /* RACScopedDisposable.h */; settings = {ATTRIBUTES = (Public, ); }; };
		D08FF276169A331A00743C6D /* RACCompoundDisposable.h in Headers */ = {isa = PBXBuildFile; fileRef = 881E86A01669304700667F7B /* RACCompoundDisposable.h */; settings = {ATTRIBUTES = (Public, ); }; };
		D08FF277169A331B00743C6D /* RACCommand.h in Headers */ = {isa = PBXBuildFile; fileRef = 882093E91501E6EE00796685 /* RACCommand.h */; settings = {ATTRIBUTES = (Public, ); }; };
		D08FF278169A331B00743C6D /* RACSequence.h in Headers */ = {isa = PBXBuildFile; fileRef = D0E967671641EF9C00FCFF06 /* RACSequence.h */; settings = {ATTRIBUTES = (Public, ); }; };
		D08FF27A169A331B00743C6D /* RACEagerSequence.h in Headers */ = {isa = PBXBuildFile; fileRef = 5F9743F51694A2460024EB82 /* RACEagerSequence.h */; settings = {ATTRIBUTES = (Public, ); }; };
		D08FF27B169A331B00743C6D /* RACDynamicSequence.h in Headers */ = {isa = PBXBuildFile; fileRef = D0E967631641EF9C00FCFF06 /* RACDynamicSequence.h */; settings = {ATTRIBUTES = (Public, ); }; };
		D08FF27C169A331B00743C6D /* RACEmptySequence.h in Headers */ = {isa = PBXBuildFile; fileRef = D0E967651641EF9C00FCFF06 /* RACEmptySequence.h */; settings = {ATTRIBUTES = (Public, ); }; };
		D08FF27D169A331B00743C6D /* RACStringSequence.h in Headers */ = {isa = PBXBuildFile; fileRef = D0E967691641EF9C00FCFF06 /* RACStringSequence.h */; settings = {ATTRIBUTES = (Public, ); }; };
		D08FF27E169A331B00743C6D /* RACSignalSequence.h in Headers */ = {isa = PBXBuildFile; fileRef = D0EE2849164D906B006954A4 /* RACSignalSequence.h */; settings = {ATTRIBUTES = (Public, ); }; };
		D08FF27F169A331B00743C6D /* RACScheduler.h in Headers */ = {isa = PBXBuildFile; fileRef = 88E2C6B2153C771C00C7493C /* RACScheduler.h */; settings = {ATTRIBUTES = (Public, ); }; };
		D08FF280169A333400743C6D /* NSArray+RACSequenceAdditions.h in Headers */ = {isa = PBXBuildFile; fileRef = D0E967571641EF9C00FCFF06 /* NSArray+RACSequenceAdditions.h */; settings = {ATTRIBUTES = (Public, ); }; };
		D08FF281169A333400743C6D /* NSDictionary+RACSequenceAdditions.h in Headers */ = {isa = PBXBuildFile; fileRef = D0E967591641EF9C00FCFF06 /* NSDictionary+RACSequenceAdditions.h */; settings = {ATTRIBUTES = (Public, ); }; };
		D08FF282169A333400743C6D /* NSOrderedSet+RACSequenceAdditions.h in Headers */ = {isa = PBXBuildFile; fileRef = D0E9675B1641EF9C00FCFF06 /* NSOrderedSet+RACSequenceAdditions.h */; settings = {ATTRIBUTES = (Public, ); }; };
		D08FF283169A333400743C6D /* NSSet+RACSequenceAdditions.h in Headers */ = {isa = PBXBuildFile; fileRef = D0E9675D1641EF9C00FCFF06 /* NSSet+RACSequenceAdditions.h */; settings = {ATTRIBUTES = (Public, ); }; };
		D08FF284169A333400743C6D /* NSString+RACSequenceAdditions.h in Headers */ = {isa = PBXBuildFile; fileRef = D0E9675F1641EF9C00FCFF06 /* NSString+RACSequenceAdditions.h */; settings = {ATTRIBUTES = (Public, ); }; };
		D08FF285169A333400743C6D /* UIControl+RACSignalSupport.h in Headers */ = {isa = PBXBuildFile; fileRef = 88F4425F153DC0450097B4C3 /* UIControl+RACSignalSupport.h */; settings = {ATTRIBUTES = (Public, ); }; };
		D08FF286169A333400743C6D /* UITextField+RACSignalSupport.h in Headers */ = {isa = PBXBuildFile; fileRef = 88F44264153DCAC50097B4C3 /* UITextField+RACSignalSupport.h */; settings = {ATTRIBUTES = (Public, ); }; };
		D08FF287169A333400743C6D /* UITextView+RACSignalSupport.h in Headers */ = {isa = PBXBuildFile; fileRef = A1FCC27215666AA3008C9686 /* UITextView+RACSignalSupport.h */; settings = {ATTRIBUTES = (Public, ); }; };
		D08FF289169A333400743C6D /* NSObject+RACPropertySubscribing.h in Headers */ = {isa = PBXBuildFile; fileRef = 88CDF82C15008C0500163A9F /* NSObject+RACPropertySubscribing.h */; settings = {ATTRIBUTES = (Public, ); }; };
		D094E44917775AF200906BF7 /* EXTKeyPathCoding.h in Headers */ = {isa = PBXBuildFile; fileRef = D094E44517775AF200906BF7 /* EXTKeyPathCoding.h */; settings = {ATTRIBUTES = (Public, ); }; };
		D094E44A17775AF200906BF7 /* EXTKeyPathCoding.h in Headers */ = {isa = PBXBuildFile; fileRef = D094E44517775AF200906BF7 /* EXTKeyPathCoding.h */; settings = {ATTRIBUTES = (Public, ); }; };
		D094E44B17775AF200906BF7 /* EXTScope.h in Headers */ = {isa = PBXBuildFile; fileRef = D094E44617775AF200906BF7 /* EXTScope.h */; settings = {ATTRIBUTES = (Public, ); }; };
		D094E44C17775AF200906BF7 /* EXTScope.h in Headers */ = {isa = PBXBuildFile; fileRef = D094E44617775AF200906BF7 /* EXTScope.h */; settings = {ATTRIBUTES = (Public, ); }; };
		D094E44F17775AF200906BF7 /* metamacros.h in Headers */ = {isa = PBXBuildFile; fileRef = D094E44817775AF200906BF7 /* metamacros.h */; settings = {ATTRIBUTES = (Public, ); }; };
		D094E45017775AF200906BF7 /* metamacros.h in Headers */ = {isa = PBXBuildFile; fileRef = D094E44817775AF200906BF7 /* metamacros.h */; settings = {ATTRIBUTES = (Public, ); }; };
		D0A0B01516EAA3D100C47593 /* NSText+RACSignalSupport.h in Headers */ = {isa = PBXBuildFile; fileRef = D0A0B01316EAA3D100C47593 /* NSText+RACSignalSupport.h */; settings = {ATTRIBUTES = (Public, ); }; };
		D0A0B01616EAA3D100C47593 /* NSText+RACSignalSupport.m in Sources */ = {isa = PBXBuildFile; fileRef = D0A0B01416EAA3D100C47593 /* NSText+RACSignalSupport.m */; };
		D0A0B01816EAA5CC00C47593 /* NSTextRACSupportSpec.m in Sources */ = {isa = PBXBuildFile; fileRef = D0A0B01716EAA5CC00C47593 /* NSTextRACSupportSpec.m */; };
		D0A0B03B16EAA9AC00C47593 /* NSControl+RACTextSignalSupport.h in Headers */ = {isa = PBXBuildFile; fileRef = D0A0B03916EAA9AC00C47593 /* NSControl+RACTextSignalSupport.h */; settings = {ATTRIBUTES = (Public, ); }; };
		D0A0B03C16EAA9AC00C47593 /* NSControl+RACTextSignalSupport.m in Sources */ = {isa = PBXBuildFile; fileRef = D0A0B03A16EAA9AC00C47593 /* NSControl+RACTextSignalSupport.m */; };
		D0A0E226176A84DB007273ED /* RACDisposableSpec.m in Sources */ = {isa = PBXBuildFile; fileRef = D0A0E225176A84DA007273ED /* RACDisposableSpec.m */; };
		D0A0E227176A84DB007273ED /* RACDisposableSpec.m in Sources */ = {isa = PBXBuildFile; fileRef = D0A0E225176A84DA007273ED /* RACDisposableSpec.m */; };
		D0A0E230176A8CD6007273ED /* RACPassthroughSubscriber.m in Sources */ = {isa = PBXBuildFile; fileRef = D0A0E22D176A8CD6007273ED /* RACPassthroughSubscriber.m */; };
		D0A0E231176A8CD6007273ED /* RACPassthroughSubscriber.m in Sources */ = {isa = PBXBuildFile; fileRef = D0A0E22D176A8CD6007273ED /* RACPassthroughSubscriber.m */; };
		D0C55CE017758EDC008CDDCA /* RACDelegateProxy.h in Headers */ = {isa = PBXBuildFile; fileRef = A1FCC3761567DED0008C9686 /* RACDelegateProxy.h */; settings = {ATTRIBUTES = (Public, ); }; };
		D0C55CE217759559008CDDCA /* RACDelegateProxySpec.m in Sources */ = {isa = PBXBuildFile; fileRef = D0C55CE117759559008CDDCA /* RACDelegateProxySpec.m */; };
		D0C70EC616659333005AAD03 /* RACSubscriberExamples.m in Sources */ = {isa = PBXBuildFile; fileRef = D0C70EC516659333005AAD03 /* RACSubscriberExamples.m */; };
		D0C70EC8166595AD005AAD03 /* RACSubscriberSpec.m in Sources */ = {isa = PBXBuildFile; fileRef = D0C70EC7166595AD005AAD03 /* RACSubscriberSpec.m */; };
		D0C70F90164337A2007027B4 /* RACSequenceAdditionsSpec.m in Sources */ = {isa = PBXBuildFile; fileRef = D0C70F8F164337A2007027B4 /* RACSequenceAdditionsSpec.m */; };
		D0C70F93164337E3007027B4 /* RACSequenceExamples.m in Sources */ = {isa = PBXBuildFile; fileRef = D0C70F92164337E3007027B4 /* RACSequenceExamples.m */; };
		D0D243BD1741FA13004359C6 /* NSObject+RACDescription.m in Sources */ = {isa = PBXBuildFile; fileRef = D0D243B61741FA0E004359C6 /* NSObject+RACDescription.m */; };
		D0D243BE1741FA13004359C6 /* NSObject+RACDescription.m in Sources */ = {isa = PBXBuildFile; fileRef = D0D243B61741FA0E004359C6 /* NSObject+RACDescription.m */; };
		D0D487011642550100DD7605 /* RACStream.h in Headers */ = {isa = PBXBuildFile; fileRef = D0D486FF1642550100DD7605 /* RACStream.h */; settings = {ATTRIBUTES = (Public, ); }; };
		D0D487031642550100DD7605 /* RACStream.m in Sources */ = {isa = PBXBuildFile; fileRef = D0D487001642550100DD7605 /* RACStream.m */; };
		D0D487041642550100DD7605 /* RACStream.m in Sources */ = {isa = PBXBuildFile; fileRef = D0D487001642550100DD7605 /* RACStream.m */; };
		D0D487061642651400DD7605 /* RACSequenceSpec.m in Sources */ = {isa = PBXBuildFile; fileRef = D0D487051642651400DD7605 /* RACSequenceSpec.m */; };
		D0D910CE15F915BD00AD2DDA /* RACSignal+Operations.h in Headers */ = {isa = PBXBuildFile; fileRef = D0D910CC15F915BD00AD2DDA /* RACSignal+Operations.h */; settings = {ATTRIBUTES = (Public, ); }; };
		D0D910D015F915BD00AD2DDA /* RACSignal+Operations.m in Sources */ = {isa = PBXBuildFile; fileRef = D0D910CD15F915BD00AD2DDA /* RACSignal+Operations.m */; };
		D0D910D115F915BD00AD2DDA /* RACSignal+Operations.m in Sources */ = {isa = PBXBuildFile; fileRef = D0D910CD15F915BD00AD2DDA /* RACSignal+Operations.m */; };
		D0DFBCCE15DD6D40009DADB3 /* RACBacktrace.m in Sources */ = {isa = PBXBuildFile; fileRef = D0DFBCCD15DD6D40009DADB3 /* RACBacktrace.m */; };
		D0DFBCCF15DD6D40009DADB3 /* RACBacktrace.m in Sources */ = {isa = PBXBuildFile; fileRef = D0DFBCCD15DD6D40009DADB3 /* RACBacktrace.m */; };
		D0DFBCD015DD70CC009DADB3 /* ReactiveCocoa.framework in Copy Frameworks */ = {isa = PBXBuildFile; fileRef = 88037F8315056328001A5B19 /* ReactiveCocoa.framework */; };
		D0E9676B1641EF9C00FCFF06 /* NSArray+RACSequenceAdditions.h in Headers */ = {isa = PBXBuildFile; fileRef = D0E967571641EF9C00FCFF06 /* NSArray+RACSequenceAdditions.h */; settings = {ATTRIBUTES = (Public, ); }; };
		D0E9676D1641EF9C00FCFF06 /* NSArray+RACSequenceAdditions.m in Sources */ = {isa = PBXBuildFile; fileRef = D0E967581641EF9C00FCFF06 /* NSArray+RACSequenceAdditions.m */; };
		D0E9676E1641EF9C00FCFF06 /* NSArray+RACSequenceAdditions.m in Sources */ = {isa = PBXBuildFile; fileRef = D0E967581641EF9C00FCFF06 /* NSArray+RACSequenceAdditions.m */; };
		D0E9676F1641EF9C00FCFF06 /* NSDictionary+RACSequenceAdditions.h in Headers */ = {isa = PBXBuildFile; fileRef = D0E967591641EF9C00FCFF06 /* NSDictionary+RACSequenceAdditions.h */; settings = {ATTRIBUTES = (Public, ); }; };
		D0E967711641EF9C00FCFF06 /* NSDictionary+RACSequenceAdditions.m in Sources */ = {isa = PBXBuildFile; fileRef = D0E9675A1641EF9C00FCFF06 /* NSDictionary+RACSequenceAdditions.m */; };
		D0E967721641EF9C00FCFF06 /* NSDictionary+RACSequenceAdditions.m in Sources */ = {isa = PBXBuildFile; fileRef = D0E9675A1641EF9C00FCFF06 /* NSDictionary+RACSequenceAdditions.m */; };
		D0E967731641EF9C00FCFF06 /* NSOrderedSet+RACSequenceAdditions.h in Headers */ = {isa = PBXBuildFile; fileRef = D0E9675B1641EF9C00FCFF06 /* NSOrderedSet+RACSequenceAdditions.h */; settings = {ATTRIBUTES = (Public, ); }; };
		D0E967751641EF9C00FCFF06 /* NSOrderedSet+RACSequenceAdditions.m in Sources */ = {isa = PBXBuildFile; fileRef = D0E9675C1641EF9C00FCFF06 /* NSOrderedSet+RACSequenceAdditions.m */; };
		D0E967761641EF9C00FCFF06 /* NSOrderedSet+RACSequenceAdditions.m in Sources */ = {isa = PBXBuildFile; fileRef = D0E9675C1641EF9C00FCFF06 /* NSOrderedSet+RACSequenceAdditions.m */; };
		D0E967771641EF9C00FCFF06 /* NSSet+RACSequenceAdditions.h in Headers */ = {isa = PBXBuildFile; fileRef = D0E9675D1641EF9C00FCFF06 /* NSSet+RACSequenceAdditions.h */; settings = {ATTRIBUTES = (Public, ); }; };
		D0E967791641EF9C00FCFF06 /* NSSet+RACSequenceAdditions.m in Sources */ = {isa = PBXBuildFile; fileRef = D0E9675E1641EF9C00FCFF06 /* NSSet+RACSequenceAdditions.m */; };
		D0E9677A1641EF9C00FCFF06 /* NSSet+RACSequenceAdditions.m in Sources */ = {isa = PBXBuildFile; fileRef = D0E9675E1641EF9C00FCFF06 /* NSSet+RACSequenceAdditions.m */; };
		D0E9677B1641EF9C00FCFF06 /* NSString+RACSequenceAdditions.h in Headers */ = {isa = PBXBuildFile; fileRef = D0E9675F1641EF9C00FCFF06 /* NSString+RACSequenceAdditions.h */; settings = {ATTRIBUTES = (Public, ); }; };
		D0E9677D1641EF9C00FCFF06 /* NSString+RACSequenceAdditions.m in Sources */ = {isa = PBXBuildFile; fileRef = D0E967601641EF9C00FCFF06 /* NSString+RACSequenceAdditions.m */; };
		D0E9677E1641EF9C00FCFF06 /* NSString+RACSequenceAdditions.m in Sources */ = {isa = PBXBuildFile; fileRef = D0E967601641EF9C00FCFF06 /* NSString+RACSequenceAdditions.m */; };
		D0E967811641EF9C00FCFF06 /* RACArraySequence.m in Sources */ = {isa = PBXBuildFile; fileRef = D0E967621641EF9C00FCFF06 /* RACArraySequence.m */; };
		D0E967821641EF9C00FCFF06 /* RACArraySequence.m in Sources */ = {isa = PBXBuildFile; fileRef = D0E967621641EF9C00FCFF06 /* RACArraySequence.m */; };
		D0E967851641EF9C00FCFF06 /* RACDynamicSequence.m in Sources */ = {isa = PBXBuildFile; fileRef = D0E967641641EF9C00FCFF06 /* RACDynamicSequence.m */; };
		D0E967861641EF9C00FCFF06 /* RACDynamicSequence.m in Sources */ = {isa = PBXBuildFile; fileRef = D0E967641641EF9C00FCFF06 /* RACDynamicSequence.m */; };
		D0E967891641EF9C00FCFF06 /* RACEmptySequence.m in Sources */ = {isa = PBXBuildFile; fileRef = D0E967661641EF9C00FCFF06 /* RACEmptySequence.m */; };
		D0E9678A1641EF9C00FCFF06 /* RACEmptySequence.m in Sources */ = {isa = PBXBuildFile; fileRef = D0E967661641EF9C00FCFF06 /* RACEmptySequence.m */; };
		D0E9678B1641EF9C00FCFF06 /* RACSequence.h in Headers */ = {isa = PBXBuildFile; fileRef = D0E967671641EF9C00FCFF06 /* RACSequence.h */; settings = {ATTRIBUTES = (Public, ); }; };
		D0E9678D1641EF9C00FCFF06 /* RACSequence.m in Sources */ = {isa = PBXBuildFile; fileRef = D0E967681641EF9C00FCFF06 /* RACSequence.m */; };
		D0E9678E1641EF9C00FCFF06 /* RACSequence.m in Sources */ = {isa = PBXBuildFile; fileRef = D0E967681641EF9C00FCFF06 /* RACSequence.m */; };
		D0E967911641EF9C00FCFF06 /* RACStringSequence.m in Sources */ = {isa = PBXBuildFile; fileRef = D0E9676A1641EF9C00FCFF06 /* RACStringSequence.m */; };
		D0E967921641EF9C00FCFF06 /* RACStringSequence.m in Sources */ = {isa = PBXBuildFile; fileRef = D0E9676A1641EF9C00FCFF06 /* RACStringSequence.m */; };
		D0EDE76716968AB10072A780 /* RACPropertySignalExamples.m in Sources */ = {isa = PBXBuildFile; fileRef = D0EDE76616968AB10072A780 /* RACPropertySignalExamples.m */; };
		D0EE284D164D906B006954A4 /* RACSignalSequence.m in Sources */ = {isa = PBXBuildFile; fileRef = D0EE284A164D906B006954A4 /* RACSignalSequence.m */; };
		D0EE284E164D906B006954A4 /* RACSignalSequence.m in Sources */ = {isa = PBXBuildFile; fileRef = D0EE284A164D906B006954A4 /* RACSignalSequence.m */; };
/* End PBXBuildFile section */

/* Begin PBXContainerItemProxy section */
		1860F435177C91B500C7B3C9 /* PBXContainerItemProxy */ = {
			isa = PBXContainerItemProxy;
			containerPortal = 88CDF7B215000FCE00163A9F /* Project object */;
			proxyType = 1;
			remoteGlobalIDString = 1860F411177C91B500C7B3C9;
			remoteInfo = "ReactiveCocoa-iOS-UIKitTestHost";
		};
		1860F451177C960700C7B3C9 /* PBXContainerItemProxy */ = {
			isa = PBXContainerItemProxy;
			containerPortal = 8803805B15056AD7001A5B19 /* Specta.xcodeproj */;
			proxyType = 1;
			remoteGlobalIDString = E9B777A314BA294B00D8DC76;
			remoteInfo = "Specta-iOS";
		};
		1860F453177C960700C7B3C9 /* PBXContainerItemProxy */ = {
			isa = PBXContainerItemProxy;
			containerPortal = 8803804815056ACA001A5B19 /* Expecta.xcodeproj */;
			proxyType = 1;
			remoteGlobalIDString = E93067CD13B2E6D100EA26FF;
			remoteInfo = "Expecta-iOS";
		};
		88037FDA150564E9001A5B19 /* PBXContainerItemProxy */ = {
			isa = PBXContainerItemProxy;
			containerPortal = 88CDF7B215000FCE00163A9F /* Project object */;
			proxyType = 1;
			remoteGlobalIDString = 88037F8215056328001A5B19;
			remoteInfo = ReactiveCocoa;
		};
		8803805215056ACB001A5B19 /* PBXContainerItemProxy */ = {
			isa = PBXContainerItemProxy;
			containerPortal = 8803804815056ACA001A5B19 /* Expecta.xcodeproj */;
			proxyType = 2;
			remoteGlobalIDString = E9ACDF0C13B2DD520010F4D7;
			remoteInfo = Expecta;
		};
		8803805415056ACB001A5B19 /* PBXContainerItemProxy */ = {
			isa = PBXContainerItemProxy;
			containerPortal = 8803804815056ACA001A5B19 /* Expecta.xcodeproj */;
			proxyType = 2;
			remoteGlobalIDString = E93067CE13B2E6D100EA26FF;
			remoteInfo = "Expecta-iOS";
		};
		8803805615056ACB001A5B19 /* PBXContainerItemProxy */ = {
			isa = PBXContainerItemProxy;
			containerPortal = 8803804815056ACA001A5B19 /* Expecta.xcodeproj */;
			proxyType = 2;
			remoteGlobalIDString = E9ACDF1D13B2DD520010F4D7;
			remoteInfo = ExpectaTests;
		};
		8803805815056ACB001A5B19 /* PBXContainerItemProxy */ = {
			isa = PBXContainerItemProxy;
			containerPortal = 8803804815056ACA001A5B19 /* Expecta.xcodeproj */;
			proxyType = 2;
			remoteGlobalIDString = E93067DA13B2E6D100EA26FF;
			remoteInfo = "Expecta-iOSTests";
		};
		8803806515056AD7001A5B19 /* PBXContainerItemProxy */ = {
			isa = PBXContainerItemProxy;
			containerPortal = 8803805B15056AD7001A5B19 /* Specta.xcodeproj */;
			proxyType = 2;
			remoteGlobalIDString = E9D96A2614B6B8AB007D9521;
			remoteInfo = Specta;
		};
		8803806715056AD7001A5B19 /* PBXContainerItemProxy */ = {
			isa = PBXContainerItemProxy;
			containerPortal = 8803805B15056AD7001A5B19 /* Specta.xcodeproj */;
			proxyType = 2;
			remoteGlobalIDString = E9B777A414BA294B00D8DC76;
			remoteInfo = "Specta-iOS";
		};
		8803806915056AD7001A5B19 /* PBXContainerItemProxy */ = {
			isa = PBXContainerItemProxy;
			containerPortal = 8803805B15056AD7001A5B19 /* Specta.xcodeproj */;
			proxyType = 2;
			remoteGlobalIDString = E9D96A3A14B6B8AB007D9521;
			remoteInfo = SpectaTests;
		};
		8803806B15056AD7001A5B19 /* PBXContainerItemProxy */ = {
			isa = PBXContainerItemProxy;
			containerPortal = 8803805B15056AD7001A5B19 /* Specta.xcodeproj */;
			proxyType = 2;
			remoteGlobalIDString = E9B777B314BA294C00D8DC76;
			remoteInfo = "Specta-iOSTests";
		};
		8803806D15056B15001A5B19 /* PBXContainerItemProxy */ = {
			isa = PBXContainerItemProxy;
			containerPortal = 8803805B15056AD7001A5B19 /* Specta.xcodeproj */;
			proxyType = 1;
			remoteGlobalIDString = E9D96A2514B6B8AB007D9521;
			remoteInfo = Specta;
		};
		8803806F15056B1B001A5B19 /* PBXContainerItemProxy */ = {
			isa = PBXContainerItemProxy;
			containerPortal = 8803804815056ACA001A5B19 /* Expecta.xcodeproj */;
			proxyType = 1;
			remoteGlobalIDString = E9ACDF0B13B2DD520010F4D7;
			remoteInfo = Expecta;
		};
		D0ED9DB517501806003859A6 /* PBXContainerItemProxy */ = {
			isa = PBXContainerItemProxy;
			containerPortal = 88CDF7B215000FCE00163A9F /* Project object */;
			proxyType = 1;
			remoteGlobalIDString = 88F440AA153DAC820097B4C3;
			remoteInfo = "ReactiveCocoa-iOS";
		};
		D0ED9DBD1750180B003859A6 /* PBXContainerItemProxy */ = {
			isa = PBXContainerItemProxy;
			containerPortal = 8803805B15056AD7001A5B19 /* Specta.xcodeproj */;
			proxyType = 1;
			remoteGlobalIDString = E9B777A314BA294B00D8DC76;
			remoteInfo = "Specta-iOS";
		};
		D0ED9DBF1750180B003859A6 /* PBXContainerItemProxy */ = {
			isa = PBXContainerItemProxy;
			containerPortal = 8803804815056ACA001A5B19 /* Expecta.xcodeproj */;
			proxyType = 1;
			remoteGlobalIDString = E93067CD13B2E6D100EA26FF;
			remoteInfo = "Expecta-iOS";
		};
/* End PBXContainerItemProxy section */

/* Begin PBXCopyFilesBuildPhase section */
		8820937F1501C94E00796685 /* Copy Frameworks */ = {
			isa = PBXCopyFilesBuildPhase;
			buildActionMask = 2147483647;
			dstPath = "";
			dstSubfolderSpec = 10;
			files = (
				D0DFBCD015DD70CC009DADB3 /* ReactiveCocoa.framework in Copy Frameworks */,
			);
			name = "Copy Frameworks";
			runOnlyForDeploymentPostprocessing = 0;
		};
/* End PBXCopyFilesBuildPhase section */

/* Begin PBXFileReference section */
		1860F412177C91B500C7B3C9 /* ReactiveCocoa-iOS-UIKitTestHost.app */ = {isa = PBXFileReference; explicitFileType = wrapper.application; includeInIndex = 0; path = "ReactiveCocoa-iOS-UIKitTestHost.app"; sourceTree = BUILT_PRODUCTS_DIR; };
		1860F413177C91B500C7B3C9 /* UIKit.framework */ = {isa = PBXFileReference; lastKnownFileType = wrapper.framework; name = UIKit.framework; path = Library/Frameworks/UIKit.framework; sourceTree = DEVELOPER_DIR; };
		1860F415177C91B500C7B3C9 /* Foundation.framework */ = {isa = PBXFileReference; lastKnownFileType = wrapper.framework; name = Foundation.framework; path = Library/Frameworks/Foundation.framework; sourceTree = DEVELOPER_DIR; };
		1860F417177C91B500C7B3C9 /* CoreGraphics.framework */ = {isa = PBXFileReference; lastKnownFileType = wrapper.framework; name = CoreGraphics.framework; path = Library/Frameworks/CoreGraphics.framework; sourceTree = DEVELOPER_DIR; };
		1860F41B177C91B500C7B3C9 /* ReactiveCocoa-iOS-UIKitTestHost-Info.plist */ = {isa = PBXFileReference; lastKnownFileType = text.plist.xml; path = "ReactiveCocoa-iOS-UIKitTestHost-Info.plist"; sourceTree = "<group>"; };
		1860F41D177C91B500C7B3C9 /* en */ = {isa = PBXFileReference; lastKnownFileType = text.plist.strings; name = en; path = en.lproj/InfoPlist.strings; sourceTree = "<group>"; };
		1860F41F177C91B500C7B3C9 /* main.m */ = {isa = PBXFileReference; lastKnownFileType = sourcecode.c.objc; path = main.m; sourceTree = "<group>"; };
		1860F421177C91B500C7B3C9 /* ReactiveCocoa-iOS-UIKitTestHost-Prefix.pch */ = {isa = PBXFileReference; lastKnownFileType = sourcecode.c.h; path = "ReactiveCocoa-iOS-UIKitTestHost-Prefix.pch"; sourceTree = "<group>"; };
		1860F422177C91B500C7B3C9 /* RACAppDelegate.h */ = {isa = PBXFileReference; lastKnownFileType = sourcecode.c.h; path = RACAppDelegate.h; sourceTree = "<group>"; };
		1860F423177C91B500C7B3C9 /* RACAppDelegate.m */ = {isa = PBXFileReference; lastKnownFileType = sourcecode.c.objc; path = RACAppDelegate.m; sourceTree = "<group>"; };
		1860F425177C91B500C7B3C9 /* Default.png */ = {isa = PBXFileReference; lastKnownFileType = image.png; path = Default.png; sourceTree = "<group>"; };
		1860F427177C91B500C7B3C9 /* Default@2x.png */ = {isa = PBXFileReference; lastKnownFileType = image.png; path = "Default@2x.png"; sourceTree = "<group>"; };
		1860F429177C91B500C7B3C9 /* Default-568h@2x.png */ = {isa = PBXFileReference; lastKnownFileType = image.png; path = "Default-568h@2x.png"; sourceTree = "<group>"; };
		1860F430177C91B500C7B3C9 /* ReactiveCocoa-iOS-UIKitTestHostTests.octest */ = {isa = PBXFileReference; explicitFileType = wrapper.cfbundle; includeInIndex = 0; path = "ReactiveCocoa-iOS-UIKitTestHostTests.octest"; sourceTree = BUILT_PRODUCTS_DIR; };
		1860F431177C91B500C7B3C9 /* SenTestingKit.framework */ = {isa = PBXFileReference; lastKnownFileType = wrapper.framework; name = SenTestingKit.framework; path = Library/Frameworks/SenTestingKit.framework; sourceTree = DEVELOPER_DIR; };
		1860F43B177C91B500C7B3C9 /* en */ = {isa = PBXFileReference; lastKnownFileType = text.plist.strings; name = en; path = en.lproj/InfoPlist.strings; sourceTree = "<group>"; };
		1860F455177C96B200C7B3C9 /* ReactiveCocoa-iOS-UIKitTestHostTests-Info.plist */ = {isa = PBXFileReference; fileEncoding = 4; lastKnownFileType = text.plist.xml; name = "ReactiveCocoa-iOS-UIKitTestHostTests-Info.plist"; path = "ReactiveCocoaTests/UIKit/UIKitTests/ReactiveCocoa-iOS-UIKitTestHostTests-Info.plist"; sourceTree = SOURCE_ROOT; };
		1860F457177C972E00C7B3C9 /* ReactiveCocoa-iOS-UIKitTest-Prefix.pch */ = {isa = PBXFileReference; lastKnownFileType = sourcecode.c.h; name = "ReactiveCocoa-iOS-UIKitTest-Prefix.pch"; path = "ReactiveCocoaTests/UIKit/UIKitTests/ReactiveCocoa-iOS-UIKitTest-Prefix.pch"; sourceTree = SOURCE_ROOT; };
		1E89337F171647A5009071B0 /* NSObjectRACPropertySubscribingExamples.h */ = {isa = PBXFileReference; fileEncoding = 4; lastKnownFileType = sourcecode.c.h; path = NSObjectRACPropertySubscribingExamples.h; sourceTree = "<group>"; };
		1E893380171647A5009071B0 /* NSObjectRACPropertySubscribingExamples.m */ = {isa = PBXFileReference; fileEncoding = 4; lastKnownFileType = sourcecode.c.objc; path = NSObjectRACPropertySubscribingExamples.m; sourceTree = "<group>"; };
		1EC06B15173CB04000365258 /* UIGestureRecognizer+RACSignalSupport.h */ = {isa = PBXFileReference; fileEncoding = 4; lastKnownFileType = sourcecode.c.h; path = "UIGestureRecognizer+RACSignalSupport.h"; sourceTree = "<group>"; };
		1EC06B16173CB04000365258 /* UIGestureRecognizer+RACSignalSupport.m */ = {isa = PBXFileReference; fileEncoding = 4; lastKnownFileType = sourcecode.c.objc; path = "UIGestureRecognizer+RACSignalSupport.m"; sourceTree = "<group>"; };
		27A887C71703DB4F00040001 /* UIBarButtonItem+RACCommandSupport.h */ = {isa = PBXFileReference; fileEncoding = 4; lastKnownFileType = sourcecode.c.h; path = "UIBarButtonItem+RACCommandSupport.h"; sourceTree = "<group>"; };
		27A887C81703DB4F00040001 /* UIBarButtonItem+RACCommandSupport.m */ = {isa = PBXFileReference; fileEncoding = 4; lastKnownFileType = sourcecode.c.objc; path = "UIBarButtonItem+RACCommandSupport.m"; sourceTree = "<group>"; };
		547DAFFA178F4E8B00DF3E5B /* RACSwitchSignalExamples.h */ = {isa = PBXFileReference; fileEncoding = 4; lastKnownFileType = sourcecode.c.h; path = RACSwitchSignalExamples.h; sourceTree = "<group>"; };
		547DAFFB178F4E8B00DF3E5B /* RACSwitchSignalExamples.m */ = {isa = PBXFileReference; fileEncoding = 4; lastKnownFileType = sourcecode.c.objc; path = RACSwitchSignalExamples.m; sourceTree = "<group>"; };
		557A4B58177648C7008EF796 /* UIActionSheet+RACSignalSupport.h */ = {isa = PBXFileReference; fileEncoding = 4; lastKnownFileType = sourcecode.c.h; path = "UIActionSheet+RACSignalSupport.h"; sourceTree = "<group>"; };
		557A4B59177648C7008EF796 /* UIActionSheet+RACSignalSupport.m */ = {isa = PBXFileReference; fileEncoding = 4; lastKnownFileType = sourcecode.c.objc; path = "UIActionSheet+RACSignalSupport.m"; sourceTree = "<group>"; };
		5EE9A7911760D61300EAF5A2 /* UIButton+RACCommandSupport.h */ = {isa = PBXFileReference; fileEncoding = 4; lastKnownFileType = sourcecode.c.h; path = "UIButton+RACCommandSupport.h"; sourceTree = "<group>"; };
		5EE9A7921760D61300EAF5A2 /* UIButton+RACCommandSupport.m */ = {isa = PBXFileReference; fileEncoding = 4; lastKnownFileType = sourcecode.c.objc; path = "UIButton+RACCommandSupport.m"; sourceTree = "<group>"; };
		5EE9A79A1760D88500EAF5A2 /* UIButtonRACSupportSpec.m */ = {isa = PBXFileReference; fileEncoding = 4; lastKnownFileType = sourcecode.c.objc; path = UIButtonRACSupportSpec.m; sourceTree = "<group>"; };
		5F24476F167E5EDE0062180C /* RACPropertySubject.h */ = {isa = PBXFileReference; fileEncoding = 4; lastKnownFileType = sourcecode.c.h; path = RACPropertySubject.h; sourceTree = "<group>"; };
		5F244770167E5EDE0062180C /* RACPropertySubject.m */ = {isa = PBXFileReference; fileEncoding = 4; lastKnownFileType = sourcecode.c.objc; path = RACPropertySubject.m; sourceTree = "<group>"; };
		5F2447AC167E87C50062180C /* RACObservablePropertySubjectSpec.m */ = {isa = PBXFileReference; fileEncoding = 4; lastKnownFileType = sourcecode.c.objc; path = RACObservablePropertySubjectSpec.m; sourceTree = "<group>"; };
		5F4378B4179A9EB400F8F1C0 /* UISlider+RACSignalSupport.h */ = {isa = PBXFileReference; fileEncoding = 4; lastKnownFileType = sourcecode.c.h; path = "UISlider+RACSignalSupport.h"; sourceTree = "<group>"; };
		5F4378B5179A9EB400F8F1C0 /* UISlider+RACSignalSupport.m */ = {isa = PBXFileReference; fileEncoding = 4; lastKnownFileType = sourcecode.c.objc; path = "UISlider+RACSignalSupport.m"; sourceTree = "<group>"; };
		5F4378B9179AA61A00F8F1C0 /* UISegmentedControl+RACSignalSupport.h */ = {isa = PBXFileReference; fileEncoding = 4; lastKnownFileType = sourcecode.c.h; path = "UISegmentedControl+RACSignalSupport.h"; sourceTree = "<group>"; };
		5F4378BA179AA61A00F8F1C0 /* UISegmentedControl+RACSignalSupport.m */ = {isa = PBXFileReference; fileEncoding = 4; lastKnownFileType = sourcecode.c.objc; path = "UISegmentedControl+RACSignalSupport.m"; sourceTree = "<group>"; };
		5F4378BE179AA9B600F8F1C0 /* UISwitch+RACSignalSupport.h */ = {isa = PBXFileReference; fileEncoding = 4; lastKnownFileType = sourcecode.c.h; path = "UISwitch+RACSignalSupport.h"; sourceTree = "<group>"; };
		5F4378BF179AA9B700F8F1C0 /* UISwitch+RACSignalSupport.m */ = {isa = PBXFileReference; fileEncoding = 4; lastKnownFileType = sourcecode.c.objc; path = "UISwitch+RACSignalSupport.m"; sourceTree = "<group>"; };
		5F4378C3179AAD0400F8F1C0 /* UIDatePicker+RACSignalSupport.h */ = {isa = PBXFileReference; fileEncoding = 4; lastKnownFileType = sourcecode.c.h; path = "UIDatePicker+RACSignalSupport.h"; sourceTree = "<group>"; };
		5F4378C4179AAD0500F8F1C0 /* UIDatePicker+RACSignalSupport.m */ = {isa = PBXFileReference; fileEncoding = 4; lastKnownFileType = sourcecode.c.objc; path = "UIDatePicker+RACSignalSupport.m"; sourceTree = "<group>"; };
		5F4378C8179AAE1B00F8F1C0 /* UIStepper+RACSignalSupport.h */ = {isa = PBXFileReference; fileEncoding = 4; lastKnownFileType = sourcecode.c.h; path = "UIStepper+RACSignalSupport.h"; sourceTree = "<group>"; };
		5F4378C9179AAE1C00F8F1C0 /* UIStepper+RACSignalSupport.m */ = {isa = PBXFileReference; fileEncoding = 4; lastKnownFileType = sourcecode.c.objc; path = "UIStepper+RACSignalSupport.m"; sourceTree = "<group>"; };
		5F45A883168CFA3E00B58A2B /* RACObservablePropertySubject.h */ = {isa = PBXFileReference; fileEncoding = 4; lastKnownFileType = sourcecode.c.h; path = RACObservablePropertySubject.h; sourceTree = "<group>"; };
		5F45A884168CFA3E00B58A2B /* RACObservablePropertySubject.m */ = {isa = PBXFileReference; fileEncoding = 4; lastKnownFileType = sourcecode.c.objc; path = RACObservablePropertySubject.m; sourceTree = "<group>"; };
		5F6FE8511692568A00A8D7A6 /* RACBinding.h */ = {isa = PBXFileReference; fileEncoding = 4; lastKnownFileType = sourcecode.c.h; path = RACBinding.h; sourceTree = "<group>"; };
		5F6FE8521692568A00A8D7A6 /* RACBinding.m */ = {isa = PBXFileReference; fileEncoding = 4; lastKnownFileType = sourcecode.c.objc; path = RACBinding.m; sourceTree = "<group>"; };
		5F6FE8571692572600A8D7A6 /* RACBinding+Private.h */ = {isa = PBXFileReference; fileEncoding = 4; lastKnownFileType = sourcecode.c.h; path = "RACBinding+Private.h"; sourceTree = "<group>"; };
		5F773DE8169B46670023069D /* NSEnumerator+RACSequenceAdditions.h */ = {isa = PBXFileReference; fileEncoding = 4; lastKnownFileType = sourcecode.c.h; path = "NSEnumerator+RACSequenceAdditions.h"; sourceTree = "<group>"; };
		5F773DE9169B46670023069D /* NSEnumerator+RACSequenceAdditions.m */ = {isa = PBXFileReference; fileEncoding = 4; lastKnownFileType = sourcecode.c.objc; path = "NSEnumerator+RACSequenceAdditions.m"; sourceTree = "<group>"; };
		5F773DEF169B48830023069D /* NSEnumeratorRACSequenceAdditionsSpec.m */ = {isa = PBXFileReference; fileEncoding = 4; lastKnownFileType = sourcecode.c.objc; path = NSEnumeratorRACSequenceAdditionsSpec.m; sourceTree = "<group>"; };
		5F7EFECC168FBC4B0037E500 /* RACPropertySubjectExamples.h */ = {isa = PBXFileReference; fileEncoding = 4; lastKnownFileType = sourcecode.c.h; path = RACPropertySubjectExamples.h; sourceTree = "<group>"; };
		5F7EFECD168FBC4B0037E500 /* RACPropertySubjectExamples.m */ = {isa = PBXFileReference; fileEncoding = 4; lastKnownFileType = sourcecode.c.objc; path = RACPropertySubjectExamples.m; sourceTree = "<group>"; };
		5F7EFECE168FBC4B0037E500 /* RACPropertySubjectSpec.m */ = {isa = PBXFileReference; fileEncoding = 4; lastKnownFileType = sourcecode.c.objc; path = RACPropertySubjectSpec.m; sourceTree = "<group>"; };
		5F7EFEDA16919A1A0037E500 /* RACPropertySubject+Private.h */ = {isa = PBXFileReference; lastKnownFileType = sourcecode.c.h; path = "RACPropertySubject+Private.h"; sourceTree = "<group>"; };
		5F9743F51694A2460024EB82 /* RACEagerSequence.h */ = {isa = PBXFileReference; fileEncoding = 4; lastKnownFileType = sourcecode.c.h; path = RACEagerSequence.h; sourceTree = "<group>"; };
		5F9743F61694A2460024EB82 /* RACEagerSequence.m */ = {isa = PBXFileReference; fileEncoding = 4; lastKnownFileType = sourcecode.c.objc; path = RACEagerSequence.m; sourceTree = "<group>"; };
		5FAF5223174D4C2000CAC810 /* ReactiveCocoaTests-iOS.octest */ = {isa = PBXFileReference; explicitFileType = wrapper.cfbundle; includeInIndex = 0; path = "ReactiveCocoaTests-iOS.octest"; sourceTree = BUILT_PRODUCTS_DIR; };
		5FAF5261174D4D8E00CAC810 /* UIBarButtonItemRACSupportSpec.m */ = {isa = PBXFileReference; fileEncoding = 4; lastKnownFileType = sourcecode.c.objc; path = UIBarButtonItemRACSupportSpec.m; sourceTree = "<group>"; };
		5FAF5288174E9CD200CAC810 /* CoreGraphics.framework */ = {isa = PBXFileReference; lastKnownFileType = wrapper.framework; name = CoreGraphics.framework; path = Platforms/iPhoneOS.platform/Developer/SDKs/iPhoneOS6.1.sdk/System/Library/Frameworks/CoreGraphics.framework; sourceTree = DEVELOPER_DIR; };
		5FD7DC7B174F9EEB008710B4 /* UIKit.framework */ = {isa = PBXFileReference; lastKnownFileType = wrapper.framework; name = UIKit.framework; path = System/Library/Frameworks/UIKit.framework; sourceTree = SDKROOT; };
		5FDC35011736F54600792E52 /* NSString+RACKeyPathUtilities.h */ = {isa = PBXFileReference; fileEncoding = 4; lastKnownFileType = sourcecode.c.h; path = "NSString+RACKeyPathUtilities.h"; sourceTree = "<group>"; };
		5FDC35021736F54700792E52 /* NSString+RACKeyPathUtilities.m */ = {isa = PBXFileReference; fileEncoding = 4; lastKnownFileType = sourcecode.c.objc; path = "NSString+RACKeyPathUtilities.m"; sourceTree = "<group>"; };
		5FDC350E1736F81800792E52 /* NSStringRACKeyPathUtilitiesSpec.m */ = {isa = PBXFileReference; fileEncoding = 4; lastKnownFileType = sourcecode.c.objc; path = NSStringRACKeyPathUtilitiesSpec.m; sourceTree = "<group>"; };
		6E58405316F22D7500F588A6 /* NSObject+RACDeallocating.h */ = {isa = PBXFileReference; fileEncoding = 4; lastKnownFileType = sourcecode.c.h; path = "NSObject+RACDeallocating.h"; sourceTree = "<group>"; };
		6E58405416F22D7500F588A6 /* NSObject+RACDeallocating.m */ = {isa = PBXFileReference; fileEncoding = 4; lastKnownFileType = sourcecode.c.objc; path = "NSObject+RACDeallocating.m"; sourceTree = "<group>"; };
		6E58405E16F3414200F588A6 /* NSObjectRACDeallocatingSpec.m */ = {isa = PBXFileReference; fileEncoding = 4; lastKnownFileType = sourcecode.c.objc; path = NSObjectRACDeallocatingSpec.m; sourceTree = "<group>"; };
		8801E7501644BDE200A155FE /* NSObjectRACLiftingSpec.m */ = {isa = PBXFileReference; fileEncoding = 4; lastKnownFileType = sourcecode.c.objc; path = NSObjectRACLiftingSpec.m; sourceTree = "<group>"; };
		88037F8315056328001A5B19 /* ReactiveCocoa.framework */ = {isa = PBXFileReference; explicitFileType = wrapper.framework; includeInIndex = 0; path = ReactiveCocoa.framework; sourceTree = BUILT_PRODUCTS_DIR; };
		88037F8C15056328001A5B19 /* ReactiveCocoa.h */ = {isa = PBXFileReference; lastKnownFileType = sourcecode.c.h; path = ReactiveCocoa.h; sourceTree = "<group>"; };
		8803804815056ACA001A5B19 /* Expecta.xcodeproj */ = {isa = PBXFileReference; lastKnownFileType = "wrapper.pb-project"; name = Expecta.xcodeproj; path = ../../external/expecta/Expecta.xcodeproj; sourceTree = "<group>"; };
		8803805B15056AD7001A5B19 /* Specta.xcodeproj */ = {isa = PBXFileReference; lastKnownFileType = "wrapper.pb-project"; name = Specta.xcodeproj; path = ../../external/specta/Specta.xcodeproj; sourceTree = "<group>"; };
		8803C010166732BA00C36839 /* RACSchedulerSpec.m */ = {isa = PBXFileReference; fileEncoding = 4; lastKnownFileType = sourcecode.c.objc; path = RACSchedulerSpec.m; sourceTree = "<group>"; };
		880B9174150B09190008488E /* RACSubject.h */ = {isa = PBXFileReference; fileEncoding = 4; lastKnownFileType = sourcecode.c.h; path = RACSubject.h; sourceTree = "<group>"; };
		880B9175150B09190008488E /* RACSubject.m */ = {isa = PBXFileReference; fileEncoding = 4; lastKnownFileType = sourcecode.c.objc; path = RACSubject.m; sourceTree = "<group>"; };
		880D7A5816F7B351004A3361 /* NSObject+RACSelectorSignal.h */ = {isa = PBXFileReference; fileEncoding = 4; lastKnownFileType = sourcecode.c.h; path = "NSObject+RACSelectorSignal.h"; sourceTree = "<group>"; };
		880D7A5916F7B351004A3361 /* NSObject+RACSelectorSignal.m */ = {isa = PBXFileReference; fileEncoding = 4; lastKnownFileType = sourcecode.c.objc; path = "NSObject+RACSelectorSignal.m"; sourceTree = "<group>"; };
		880D7A6516F7BB1A004A3361 /* NSObjectRACSelectorSignalSpec.m */ = {isa = PBXFileReference; fileEncoding = 4; lastKnownFileType = sourcecode.c.objc; path = NSObjectRACSelectorSignalSpec.m; sourceTree = "<group>"; };
		880D7A6716F7BCC7004A3361 /* RACSubclassObject.h */ = {isa = PBXFileReference; fileEncoding = 4; lastKnownFileType = sourcecode.c.h; path = RACSubclassObject.h; sourceTree = "<group>"; };
		880D7A6816F7BCC7004A3361 /* RACSubclassObject.m */ = {isa = PBXFileReference; fileEncoding = 4; lastKnownFileType = sourcecode.c.objc; path = RACSubclassObject.m; sourceTree = "<group>"; };
		881B37CA152260BF0079220B /* RACUnit.h */ = {isa = PBXFileReference; fileEncoding = 4; lastKnownFileType = sourcecode.c.h; path = RACUnit.h; sourceTree = "<group>"; };
		881B37CB152260BF0079220B /* RACUnit.m */ = {isa = PBXFileReference; fileEncoding = 4; lastKnownFileType = sourcecode.c.objc; path = RACUnit.m; sourceTree = "<group>"; };
		881E86A01669304700667F7B /* RACCompoundDisposable.h */ = {isa = PBXFileReference; fileEncoding = 4; lastKnownFileType = sourcecode.c.h; path = RACCompoundDisposable.h; sourceTree = "<group>"; };
		881E86A11669304700667F7B /* RACCompoundDisposable.m */ = {isa = PBXFileReference; fileEncoding = 4; lastKnownFileType = sourcecode.c.objc; path = RACCompoundDisposable.m; sourceTree = "<group>"; };
		881E86B91669350B00667F7B /* RACCompoundDisposableSpec.m */ = {isa = PBXFileReference; fileEncoding = 4; lastKnownFileType = sourcecode.c.objc; path = RACCompoundDisposableSpec.m; sourceTree = "<group>"; };
		881E87AA16695C5600667F7B /* RACQueueScheduler.h */ = {isa = PBXFileReference; fileEncoding = 4; lastKnownFileType = sourcecode.c.h; path = RACQueueScheduler.h; sourceTree = "<group>"; };
		881E87AB16695C5600667F7B /* RACQueueScheduler.m */ = {isa = PBXFileReference; fileEncoding = 4; lastKnownFileType = sourcecode.c.objc; path = RACQueueScheduler.m; sourceTree = "<group>"; };
		881E87B016695EDF00667F7B /* RACImmediateScheduler.h */ = {isa = PBXFileReference; fileEncoding = 4; lastKnownFileType = sourcecode.c.h; path = RACImmediateScheduler.h; sourceTree = "<group>"; };
		881E87B116695EDF00667F7B /* RACImmediateScheduler.m */ = {isa = PBXFileReference; fileEncoding = 4; lastKnownFileType = sourcecode.c.objc; path = RACImmediateScheduler.m; sourceTree = "<group>"; };
		881E87C21669635F00667F7B /* RACSubscriptionScheduler.h */ = {isa = PBXFileReference; fileEncoding = 4; lastKnownFileType = sourcecode.c.h; path = RACSubscriptionScheduler.h; sourceTree = "<group>"; };
		881E87C31669636000667F7B /* RACSubscriptionScheduler.m */ = {isa = PBXFileReference; fileEncoding = 4; lastKnownFileType = sourcecode.c.objc; path = RACSubscriptionScheduler.m; sourceTree = "<group>"; };
		8820937B1501C8A600796685 /* RACSignalSpec.m */ = {isa = PBXFileReference; fileEncoding = 4; lastKnownFileType = sourcecode.c.objc; path = RACSignalSpec.m; sourceTree = "<group>"; };
		882093E61501E6CB00796685 /* NSControl+RACCommandSupport.h */ = {isa = PBXFileReference; fileEncoding = 4; lastKnownFileType = sourcecode.c.h; path = "NSControl+RACCommandSupport.h"; sourceTree = "<group>"; };
		882093E71501E6CB00796685 /* NSControl+RACCommandSupport.m */ = {isa = PBXFileReference; fileEncoding = 4; lastKnownFileType = sourcecode.c.objc; path = "NSControl+RACCommandSupport.m"; sourceTree = "<group>"; };
		882093E91501E6EE00796685 /* RACCommand.h */ = {isa = PBXFileReference; fileEncoding = 4; lastKnownFileType = sourcecode.c.h; lineEnding = 0; path = RACCommand.h; sourceTree = "<group>"; xcLanguageSpecificationIdentifier = xcode.lang.objcpp; };
		882093EA1501E6EE00796685 /* RACCommand.m */ = {isa = PBXFileReference; fileEncoding = 4; lastKnownFileType = sourcecode.c.objc; lineEnding = 0; path = RACCommand.m; sourceTree = "<group>"; xcLanguageSpecificationIdentifier = xcode.lang.objc; };
		882CCA1D15F1564D00937D6E /* RACCommandSpec.m */ = {isa = PBXFileReference; fileEncoding = 4; lastKnownFileType = sourcecode.c.objc; path = RACCommandSpec.m; sourceTree = "<group>"; };
		882D071717614FA7009EDA69 /* RACTargetQueueScheduler.h */ = {isa = PBXFileReference; fileEncoding = 4; lastKnownFileType = sourcecode.c.h; path = RACTargetQueueScheduler.h; sourceTree = "<group>"; };
		882D071817614FA7009EDA69 /* RACTargetQueueScheduler.m */ = {isa = PBXFileReference; fileEncoding = 4; lastKnownFileType = sourcecode.c.objc; path = RACTargetQueueScheduler.m; sourceTree = "<group>"; };
		882D07201761521B009EDA69 /* RACQueueScheduler+Subclass.h */ = {isa = PBXFileReference; lastKnownFileType = sourcecode.c.h; path = "RACQueueScheduler+Subclass.h"; sourceTree = "<group>"; };
		88302BFB1762A9E6003633BD /* RACTestExampleScheduler.h */ = {isa = PBXFileReference; fileEncoding = 4; lastKnownFileType = sourcecode.c.h; path = RACTestExampleScheduler.h; sourceTree = "<group>"; };
		88302BFC1762A9E6003633BD /* RACTestExampleScheduler.m */ = {isa = PBXFileReference; fileEncoding = 4; lastKnownFileType = sourcecode.c.objc; path = RACTestExampleScheduler.m; sourceTree = "<group>"; };
		88302C2D1762C180003633BD /* RACTargetQueueSchedulerSpec.m */ = {isa = PBXFileReference; fileEncoding = 4; lastKnownFileType = sourcecode.c.objc; path = RACTargetQueueSchedulerSpec.m; sourceTree = "<group>"; };
		8837EA1416A5A33300FC3CDF /* RACKVOTrampoline.h */ = {isa = PBXFileReference; fileEncoding = 4; lastKnownFileType = sourcecode.c.h; path = RACKVOTrampoline.h; sourceTree = "<group>"; };
		8837EA1516A5A33300FC3CDF /* RACKVOTrampoline.m */ = {isa = PBXFileReference; fileEncoding = 4; lastKnownFileType = sourcecode.c.objc; path = RACKVOTrampoline.m; sourceTree = "<group>"; };
		883A84D81513964B006DB4C7 /* RACBehaviorSubject.h */ = {isa = PBXFileReference; fileEncoding = 4; lastKnownFileType = sourcecode.c.h; path = RACBehaviorSubject.h; sourceTree = "<group>"; };
		883A84D91513964B006DB4C7 /* RACBehaviorSubject.m */ = {isa = PBXFileReference; fileEncoding = 4; lastKnownFileType = sourcecode.c.objc; lineEnding = 0; path = RACBehaviorSubject.m; sourceTree = "<group>"; xcLanguageSpecificationIdentifier = xcode.lang.objc; };
		883A84DD1513B5EC006DB4C7 /* RACDisposable.h */ = {isa = PBXFileReference; fileEncoding = 4; lastKnownFileType = sourcecode.c.h; path = RACDisposable.h; sourceTree = "<group>"; };
		883A84DE1513B5EC006DB4C7 /* RACDisposable.m */ = {isa = PBXFileReference; fileEncoding = 4; lastKnownFileType = sourcecode.c.objc; path = RACDisposable.m; sourceTree = "<group>"; };
		88442A321608A9AD00636B49 /* RACTestObject.h */ = {isa = PBXFileReference; fileEncoding = 4; lastKnownFileType = sourcecode.c.h; path = RACTestObject.h; sourceTree = "<group>"; };
		88442A331608A9AD00636B49 /* RACTestObject.m */ = {isa = PBXFileReference; fileEncoding = 4; lastKnownFileType = sourcecode.c.objc; path = RACTestObject.m; sourceTree = "<group>"; };
		88442C8716090C1500636B49 /* NSData+RACSupport.h */ = {isa = PBXFileReference; lastKnownFileType = sourcecode.c.h; name = "NSData+RACSupport.h"; path = "../../RACExtensions/NSData+RACSupport.h"; sourceTree = "<group>"; };
		88442C8816090C1500636B49 /* NSData+RACSupport.m */ = {isa = PBXFileReference; lastKnownFileType = sourcecode.c.objc; name = "NSData+RACSupport.m"; path = "../../RACExtensions/NSData+RACSupport.m"; sourceTree = "<group>"; };
		88442C8916090C1500636B49 /* NSFileHandle+RACSupport.h */ = {isa = PBXFileReference; lastKnownFileType = sourcecode.c.h; name = "NSFileHandle+RACSupport.h"; path = "../../RACExtensions/NSFileHandle+RACSupport.h"; sourceTree = "<group>"; };
		88442C8A16090C1500636B49 /* NSFileHandle+RACSupport.m */ = {isa = PBXFileReference; lastKnownFileType = sourcecode.c.objc; name = "NSFileHandle+RACSupport.m"; path = "../../RACExtensions/NSFileHandle+RACSupport.m"; sourceTree = "<group>"; };
		88442C8B16090C1500636B49 /* NSNotificationCenter+RACSupport.h */ = {isa = PBXFileReference; lastKnownFileType = sourcecode.c.h; name = "NSNotificationCenter+RACSupport.h"; path = "../../RACExtensions/NSNotificationCenter+RACSupport.h"; sourceTree = "<group>"; };
		88442C8C16090C1500636B49 /* NSNotificationCenter+RACSupport.m */ = {isa = PBXFileReference; lastKnownFileType = sourcecode.c.objc; name = "NSNotificationCenter+RACSupport.m"; path = "../../RACExtensions/NSNotificationCenter+RACSupport.m"; sourceTree = "<group>"; };
		88442C8D16090C1500636B49 /* NSString+RACSupport.h */ = {isa = PBXFileReference; lastKnownFileType = sourcecode.c.h; name = "NSString+RACSupport.h"; path = "../../RACExtensions/NSString+RACSupport.h"; sourceTree = "<group>"; };
		88442C8E16090C1500636B49 /* NSString+RACSupport.m */ = {isa = PBXFileReference; lastKnownFileType = sourcecode.c.objc; name = "NSString+RACSupport.m"; path = "../../RACExtensions/NSString+RACSupport.m"; sourceTree = "<group>"; };
		884476E2152367D100958F44 /* RACScopedDisposable.h */ = {isa = PBXFileReference; fileEncoding = 4; lastKnownFileType = sourcecode.c.h; path = RACScopedDisposable.h; sourceTree = "<group>"; };
		884476E3152367D100958F44 /* RACScopedDisposable.m */ = {isa = PBXFileReference; fileEncoding = 4; lastKnownFileType = sourcecode.c.objc; path = RACScopedDisposable.m; sourceTree = "<group>"; };
		884848B515F658B800B11BD0 /* NSControlRACSupportSpec.m */ = {isa = PBXFileReference; fileEncoding = 4; lastKnownFileType = sourcecode.c.objc; path = NSControlRACSupportSpec.m; sourceTree = "<group>"; };
		8851A38A16161D500050D47F /* NSObjectRACPropertySubscribingSpec.m */ = {isa = PBXFileReference; fileEncoding = 4; lastKnownFileType = sourcecode.c.objc; path = NSObjectRACPropertySubscribingSpec.m; sourceTree = "<group>"; };
		8857BB81152A27A9009804CC /* NSObject+RACKVOWrapper.h */ = {isa = PBXFileReference; fileEncoding = 4; lastKnownFileType = sourcecode.c.h; path = "NSObject+RACKVOWrapper.h"; sourceTree = "<group>"; };
		886678701518DCD800DE77EC /* NSObject+RACPropertySubscribing.m */ = {isa = PBXFileReference; fileEncoding = 4; lastKnownFileType = sourcecode.c.objc; path = "NSObject+RACPropertySubscribing.m"; sourceTree = "<group>"; };
		886CEACC163DE669007632D1 /* RACBlockTrampolineSpec.m */ = {isa = PBXFileReference; fileEncoding = 4; lastKnownFileType = sourcecode.c.objc; path = RACBlockTrampolineSpec.m; sourceTree = "<group>"; };
		886CEAE0163DE942007632D1 /* NSObject+RACLifting.h */ = {isa = PBXFileReference; fileEncoding = 4; lastKnownFileType = sourcecode.c.h; path = "NSObject+RACLifting.h"; sourceTree = "<group>"; };
		886CEAE1163DE942007632D1 /* NSObject+RACLifting.m */ = {isa = PBXFileReference; fileEncoding = 4; lastKnownFileType = sourcecode.c.objc; path = "NSObject+RACLifting.m"; sourceTree = "<group>"; };
		886D98581667C86D00F22541 /* RACScheduler+Private.h */ = {isa = PBXFileReference; lastKnownFileType = sourcecode.c.h; path = "RACScheduler+Private.h"; sourceTree = "<group>"; };
		886F70281551CF920045D68B /* RACGroupedSignal.h */ = {isa = PBXFileReference; fileEncoding = 4; lastKnownFileType = sourcecode.c.h; lineEnding = 0; path = RACGroupedSignal.h; sourceTree = "<group>"; xcLanguageSpecificationIdentifier = xcode.lang.objcpp; };
		886F70291551CF920045D68B /* RACGroupedSignal.m */ = {isa = PBXFileReference; fileEncoding = 4; lastKnownFileType = sourcecode.c.objc; path = RACGroupedSignal.m; sourceTree = "<group>"; };
		887ACDA5165878A7009190AD /* NSInvocation+RACTypeParsing.h */ = {isa = PBXFileReference; fileEncoding = 4; lastKnownFileType = sourcecode.c.h; path = "NSInvocation+RACTypeParsing.h"; sourceTree = "<group>"; };
		887ACDA6165878A7009190AD /* NSInvocation+RACTypeParsing.m */ = {isa = PBXFileReference; fileEncoding = 4; lastKnownFileType = sourcecode.c.objc; path = "NSInvocation+RACTypeParsing.m"; sourceTree = "<group>"; };
		888439A11634E10D00DED0DB /* RACBlockTrampoline.h */ = {isa = PBXFileReference; fileEncoding = 4; lastKnownFileType = sourcecode.c.h; path = RACBlockTrampoline.h; sourceTree = "<group>"; };
		888439A21634E10D00DED0DB /* RACBlockTrampoline.m */ = {isa = PBXFileReference; fileEncoding = 4; lastKnownFileType = sourcecode.c.objc; path = RACBlockTrampoline.m; sourceTree = "<group>"; };
		8884DD641756ACF600F6C379 /* RACSignalStartExamples.m */ = {isa = PBXFileReference; fileEncoding = 4; lastKnownFileType = sourcecode.c.objc; path = RACSignalStartExamples.m; sourceTree = "<group>"; };
		8884DD6A1756AD3600F6C379 /* RACSignalStartExamples.h */ = {isa = PBXFileReference; lastKnownFileType = sourcecode.c.h; path = RACSignalStartExamples.h; sourceTree = "<group>"; };
		88977C3D1512914A00A09EC5 /* RACSignal.m */ = {isa = PBXFileReference; fileEncoding = 4; lastKnownFileType = sourcecode.c.objc; path = RACSignal.m; sourceTree = "<group>"; };
		88977C58151296D600A09EC5 /* RACSignal+Private.h */ = {isa = PBXFileReference; lastKnownFileType = sourcecode.c.h; path = "RACSignal+Private.h"; sourceTree = "<group>"; };
		889D0A7F15974B2A00F833E3 /* RACSubjectSpec.m */ = {isa = PBXFileReference; fileEncoding = 4; lastKnownFileType = sourcecode.c.objc; path = RACSubjectSpec.m; sourceTree = "<group>"; };
		88B76F8C153726B00053EAE2 /* RACTuple.h */ = {isa = PBXFileReference; fileEncoding = 4; lastKnownFileType = sourcecode.c.h; path = RACTuple.h; sourceTree = "<group>"; };
		88B76F8D153726B00053EAE2 /* RACTuple.m */ = {isa = PBXFileReference; fileEncoding = 4; lastKnownFileType = sourcecode.c.objc; path = RACTuple.m; sourceTree = "<group>"; };
		88C5A0231692460A0045EF05 /* RACMulticastConnection.h */ = {isa = PBXFileReference; fileEncoding = 4; lastKnownFileType = sourcecode.c.h; path = RACMulticastConnection.h; sourceTree = "<group>"; };
		88C5A025169246140045EF05 /* RACMulticastConnection.m */ = {isa = PBXFileReference; fileEncoding = 4; lastKnownFileType = sourcecode.c.objc; path = RACMulticastConnection.m; sourceTree = "<group>"; };
		88C5A02816924BFC0045EF05 /* RACMulticastConnectionSpec.m */ = {isa = PBXFileReference; fileEncoding = 4; lastKnownFileType = sourcecode.c.objc; path = RACMulticastConnectionSpec.m; sourceTree = "<group>"; };
		88CDF7BF15000FCE00163A9F /* Cocoa.framework */ = {isa = PBXFileReference; lastKnownFileType = wrapper.framework; name = Cocoa.framework; path = System/Library/Frameworks/Cocoa.framework; sourceTree = SDKROOT; };
		88CDF7C315000FCE00163A9F /* CoreData.framework */ = {isa = PBXFileReference; lastKnownFileType = wrapper.framework; name = CoreData.framework; path = System/Library/Frameworks/CoreData.framework; sourceTree = SDKROOT; };
		88CDF7C415000FCE00163A9F /* Foundation.framework */ = {isa = PBXFileReference; lastKnownFileType = wrapper.framework; name = Foundation.framework; path = System/Library/Frameworks/Foundation.framework; sourceTree = SDKROOT; };
		88CDF7C715000FCE00163A9F /* ReactiveCocoa-Info.plist */ = {isa = PBXFileReference; lastKnownFileType = text.plist; path = "ReactiveCocoa-Info.plist"; sourceTree = "<group>"; };
		88CDF7C915000FCE00163A9F /* en */ = {isa = PBXFileReference; lastKnownFileType = text.plist.strings; name = en; path = en.lproj/InfoPlist.strings; sourceTree = "<group>"; };
		88CDF7CD15000FCE00163A9F /* ReactiveCocoa-Prefix.pch */ = {isa = PBXFileReference; lastKnownFileType = sourcecode.c.h; path = "ReactiveCocoa-Prefix.pch"; sourceTree = "<group>"; };
		88CDF7DC15000FCF00163A9F /* ReactiveCocoaTests.octest */ = {isa = PBXFileReference; explicitFileType = wrapper.cfbundle; includeInIndex = 0; path = ReactiveCocoaTests.octest; sourceTree = BUILT_PRODUCTS_DIR; };
		88CDF7DD15000FCF00163A9F /* SenTestingKit.framework */ = {isa = PBXFileReference; lastKnownFileType = wrapper.framework; name = SenTestingKit.framework; path = Library/Frameworks/SenTestingKit.framework; sourceTree = DEVELOPER_DIR; };
		88CDF7E415000FCF00163A9F /* ReactiveCocoaTests-Info.plist */ = {isa = PBXFileReference; lastKnownFileType = text.plist; path = "ReactiveCocoaTests-Info.plist"; sourceTree = "<group>"; };
		88CDF7E615000FCF00163A9F /* en */ = {isa = PBXFileReference; lastKnownFileType = text.plist.strings; name = en; path = en.lproj/InfoPlist.strings; sourceTree = "<group>"; };
		88CDF7FA150019CA00163A9F /* RACSubscriber.h */ = {isa = PBXFileReference; fileEncoding = 4; lastKnownFileType = sourcecode.c.h; path = RACSubscriber.h; sourceTree = "<group>"; };
		88CDF7FB150019CA00163A9F /* RACSubscriber.m */ = {isa = PBXFileReference; fileEncoding = 4; lastKnownFileType = sourcecode.c.objc; path = RACSubscriber.m; sourceTree = "<group>"; };
		88CDF80415001CA800163A9F /* RACSignal.h */ = {isa = PBXFileReference; lastKnownFileType = sourcecode.c.h; path = RACSignal.h; sourceTree = "<group>"; };
		88CDF82915008BB900163A9F /* NSObject+RACKVOWrapper.m */ = {isa = PBXFileReference; fileEncoding = 4; lastKnownFileType = sourcecode.c.objc; path = "NSObject+RACKVOWrapper.m"; sourceTree = "<group>"; };
		88CDF82C15008C0500163A9F /* NSObject+RACPropertySubscribing.h */ = {isa = PBXFileReference; fileEncoding = 4; lastKnownFileType = sourcecode.c.h; lineEnding = 0; path = "NSObject+RACPropertySubscribing.h"; sourceTree = "<group>"; xcLanguageSpecificationIdentifier = xcode.lang.objcpp; };
		88D4AB3C1510F6C30011494F /* RACReplaySubject.h */ = {isa = PBXFileReference; fileEncoding = 4; lastKnownFileType = sourcecode.c.h; path = RACReplaySubject.h; sourceTree = "<group>"; };
		88D4AB3D1510F6C30011494F /* RACReplaySubject.m */ = {isa = PBXFileReference; fileEncoding = 4; lastKnownFileType = sourcecode.c.objc; lineEnding = 0; path = RACReplaySubject.m; sourceTree = "<group>"; xcLanguageSpecificationIdentifier = xcode.lang.objc; };
		88DA309515071CBA00C19D0F /* RACValueTransformer.h */ = {isa = PBXFileReference; fileEncoding = 4; lastKnownFileType = sourcecode.c.h; path = RACValueTransformer.h; sourceTree = "<group>"; };
		88DA309615071CBA00C19D0F /* RACValueTransformer.m */ = {isa = PBXFileReference; fileEncoding = 4; lastKnownFileType = sourcecode.c.objc; path = RACValueTransformer.m; sourceTree = "<group>"; };
		88E2C6B2153C771C00C7493C /* RACScheduler.h */ = {isa = PBXFileReference; fileEncoding = 4; lastKnownFileType = sourcecode.c.h; path = RACScheduler.h; sourceTree = "<group>"; };
		88E2C6B3153C771C00C7493C /* RACScheduler.m */ = {isa = PBXFileReference; fileEncoding = 4; lastKnownFileType = sourcecode.c.objc; path = RACScheduler.m; sourceTree = "<group>"; };
		88F440AB153DAC820097B4C3 /* libReactiveCocoa-iOS.a */ = {isa = PBXFileReference; explicitFileType = archive.ar; includeInIndex = 0; path = "libReactiveCocoa-iOS.a"; sourceTree = BUILT_PRODUCTS_DIR; };
		88F440D1153DADEA0097B4C3 /* NSObject+RACAppKitBindings.h */ = {isa = PBXFileReference; fileEncoding = 4; lastKnownFileType = sourcecode.c.h; path = "NSObject+RACAppKitBindings.h"; sourceTree = "<group>"; };
		88F440D2153DADEA0097B4C3 /* NSObject+RACAppKitBindings.m */ = {isa = PBXFileReference; fileEncoding = 4; lastKnownFileType = sourcecode.c.objc; path = "NSObject+RACAppKitBindings.m"; sourceTree = "<group>"; };
		88F4425F153DC0450097B4C3 /* UIControl+RACSignalSupport.h */ = {isa = PBXFileReference; fileEncoding = 4; lastKnownFileType = sourcecode.c.h; path = "UIControl+RACSignalSupport.h"; sourceTree = "<group>"; };
		88F44260153DC0450097B4C3 /* UIControl+RACSignalSupport.m */ = {isa = PBXFileReference; fileEncoding = 4; lastKnownFileType = sourcecode.c.objc; path = "UIControl+RACSignalSupport.m"; sourceTree = "<group>"; };
		88F44264153DCAC50097B4C3 /* UITextField+RACSignalSupport.h */ = {isa = PBXFileReference; fileEncoding = 4; lastKnownFileType = sourcecode.c.h; path = "UITextField+RACSignalSupport.h"; sourceTree = "<group>"; };
		88F44265153DCAC50097B4C3 /* UITextField+RACSignalSupport.m */ = {isa = PBXFileReference; fileEncoding = 4; lastKnownFileType = sourcecode.c.objc; path = "UITextField+RACSignalSupport.m"; sourceTree = "<group>"; };
		88F5870515361C170084BD32 /* RACMulticastConnection+Private.h */ = {isa = PBXFileReference; fileEncoding = 4; lastKnownFileType = sourcecode.c.h; lineEnding = 0; path = "RACMulticastConnection+Private.h"; sourceTree = "<group>"; xcLanguageSpecificationIdentifier = xcode.lang.objcpp; };
		88FC735316114F9C00F8A774 /* RACSubscriptingAssignmentTrampoline.h */ = {isa = PBXFileReference; fileEncoding = 4; lastKnownFileType = sourcecode.c.h; path = RACSubscriptingAssignmentTrampoline.h; sourceTree = "<group>"; };
		88FC735416114F9C00F8A774 /* RACSubscriptingAssignmentTrampoline.m */ = {isa = PBXFileReference; fileEncoding = 4; lastKnownFileType = sourcecode.c.objc; path = RACSubscriptingAssignmentTrampoline.m; sourceTree = "<group>"; };
		88FC735A16114FFB00F8A774 /* RACSubscriptingAssignmentTrampolineSpec.m */ = {isa = PBXFileReference; fileEncoding = 4; lastKnownFileType = sourcecode.c.objc; path = RACSubscriptingAssignmentTrampolineSpec.m; sourceTree = "<group>"; };
		A1FCC27215666AA3008C9686 /* UITextView+RACSignalSupport.h */ = {isa = PBXFileReference; fileEncoding = 4; lastKnownFileType = sourcecode.c.h; path = "UITextView+RACSignalSupport.h"; sourceTree = "<group>"; };
		A1FCC27315666AA3008C9686 /* UITextView+RACSignalSupport.m */ = {isa = PBXFileReference; fileEncoding = 4; lastKnownFileType = sourcecode.c.objc; path = "UITextView+RACSignalSupport.m"; sourceTree = "<group>"; };
		A1FCC370156754A7008C9686 /* RACObjCRuntime.h */ = {isa = PBXFileReference; fileEncoding = 4; lastKnownFileType = sourcecode.c.h; path = RACObjCRuntime.h; sourceTree = "<group>"; };
		A1FCC371156754A7008C9686 /* RACObjCRuntime.m */ = {isa = PBXFileReference; fileEncoding = 4; lastKnownFileType = sourcecode.c.objc; path = RACObjCRuntime.m; sourceTree = "<group>"; };
		A1FCC3761567DED0008C9686 /* RACDelegateProxy.h */ = {isa = PBXFileReference; fileEncoding = 4; lastKnownFileType = sourcecode.c.h; path = RACDelegateProxy.h; sourceTree = "<group>"; };
		A1FCC3771567DED0008C9686 /* RACDelegateProxy.m */ = {isa = PBXFileReference; fileEncoding = 4; lastKnownFileType = sourcecode.c.objc; path = RACDelegateProxy.m; sourceTree = "<group>"; };
		AC65FD51176DECB1005ED22B /* UIAlertViewRACSupportSpec.m */ = {isa = PBXFileReference; fileEncoding = 4; lastKnownFileType = sourcecode.c.objc; path = UIAlertViewRACSupportSpec.m; sourceTree = "<group>"; };
		ACB0EAF11797DDD400942FFC /* UIAlertView+RACSignalSupport.m */ = {isa = PBXFileReference; fileEncoding = 4; lastKnownFileType = sourcecode.c.objc; path = "UIAlertView+RACSignalSupport.m"; sourceTree = "<group>"; };
		ACB0EAF21797DDD400942FFC /* UIAlertView+RACSignalSupport.h */ = {isa = PBXFileReference; fileEncoding = 4; lastKnownFileType = sourcecode.c.h; path = "UIAlertView+RACSignalSupport.h"; sourceTree = "<group>"; };
		D004BC9B177E1A2B00A5B8C5 /* UIActionSheetRACSupportSpec.m */ = {isa = PBXFileReference; fileEncoding = 4; lastKnownFileType = sourcecode.c.objc; name = UIActionSheetRACSupportSpec.m; path = ReactiveCocoaTests/UIActionSheetRACSupportSpec.m; sourceTree = SOURCE_ROOT; };
		D011F9CF1782AFD400EE7E38 /* NSObjectRACAppKitBindingsSpec.m */ = {isa = PBXFileReference; fileEncoding = 4; lastKnownFileType = sourcecode.c.objc; path = NSObjectRACAppKitBindingsSpec.m; sourceTree = "<group>"; };
		D01DB9AE166819B9003E8F7F /* ReactiveCocoaTests-Prefix.pch */ = {isa = PBXFileReference; fileEncoding = 4; lastKnownFileType = sourcecode.c.h; path = "ReactiveCocoaTests-Prefix.pch"; sourceTree = "<group>"; };
		D02221611678910900DBD031 /* RACTupleSpec.m */ = {isa = PBXFileReference; fileEncoding = 4; lastKnownFileType = sourcecode.c.objc; path = RACTupleSpec.m; sourceTree = "<group>"; };
		D02538A115E2D7FB005BACB8 /* RACBacktrace.h */ = {isa = PBXFileReference; lastKnownFileType = sourcecode.c.h; path = RACBacktrace.h; sourceTree = "<group>"; };
		D0307EDB1731AAE100D83211 /* RACTupleSequence.h */ = {isa = PBXFileReference; fileEncoding = 4; lastKnownFileType = sourcecode.c.h; path = RACTupleSequence.h; sourceTree = "<group>"; };
		D0307EDC1731AAE100D83211 /* RACTupleSequence.m */ = {isa = PBXFileReference; fileEncoding = 4; lastKnownFileType = sourcecode.c.objc; path = RACTupleSequence.m; sourceTree = "<group>"; };
		D041376815D2281C004BBF80 /* RACKVOWrapperSpec.m */ = {isa = PBXFileReference; fileEncoding = 4; lastKnownFileType = sourcecode.c.objc; path = RACKVOWrapperSpec.m; sourceTree = "<group>"; };
		D0487AB1164314430085D890 /* RACStreamExamples.h */ = {isa = PBXFileReference; fileEncoding = 4; lastKnownFileType = sourcecode.c.h; path = RACStreamExamples.h; sourceTree = "<group>"; };
		D0487AB2164314430085D890 /* RACStreamExamples.m */ = {isa = PBXFileReference; fileEncoding = 4; lastKnownFileType = sourcecode.c.objc; path = RACStreamExamples.m; sourceTree = "<group>"; };
		D05F9D3317984EC000FD7982 /* EXTRuntimeExtensions.h */ = {isa = PBXFileReference; fileEncoding = 4; lastKnownFileType = sourcecode.c.h; path = EXTRuntimeExtensions.h; sourceTree = "<group>"; };
		D05F9D3417984EC000FD7982 /* EXTRuntimeExtensions.m */ = {isa = PBXFileReference; fileEncoding = 4; lastKnownFileType = sourcecode.c.objc; path = EXTRuntimeExtensions.m; sourceTree = "<group>"; };
		D066C795176D262500C242D2 /* UIControlRACSupportSpec.m */ = {isa = PBXFileReference; fileEncoding = 4; lastKnownFileType = sourcecode.c.objc; path = UIControlRACSupportSpec.m; sourceTree = "<group>"; };
		D066C79B176D263D00C242D2 /* RACTestUIButton.h */ = {isa = PBXFileReference; fileEncoding = 4; lastKnownFileType = sourcecode.c.h; path = RACTestUIButton.h; sourceTree = "<group>"; };
		D066C79C176D263D00C242D2 /* RACTestUIButton.m */ = {isa = PBXFileReference; fileEncoding = 4; lastKnownFileType = sourcecode.c.objc; path = RACTestUIButton.m; sourceTree = "<group>"; };
		D0700F4B1672994D00D7CD30 /* NSNotificationCenterRACSupportSpec.m */ = {isa = PBXFileReference; fileEncoding = 4; lastKnownFileType = sourcecode.c.objc; path = NSNotificationCenterRACSupportSpec.m; sourceTree = "<group>"; };
		D077A16B169B740200057BB1 /* RACEvent.h */ = {isa = PBXFileReference; fileEncoding = 4; lastKnownFileType = sourcecode.c.h; path = RACEvent.h; sourceTree = "<group>"; };
		D077A16C169B740200057BB1 /* RACEvent.m */ = {isa = PBXFileReference; fileEncoding = 4; lastKnownFileType = sourcecode.c.objc; path = RACEvent.m; sourceTree = "<group>"; };
		D077A171169B79A900057BB1 /* RACEventSpec.m */ = {isa = PBXFileReference; fileEncoding = 4; lastKnownFileType = sourcecode.c.objc; path = RACEventSpec.m; sourceTree = "<group>"; };
		D07CD7141731BA3900DE2394 /* RACUnarySequence.h */ = {isa = PBXFileReference; fileEncoding = 4; lastKnownFileType = sourcecode.c.h; path = RACUnarySequence.h; sourceTree = "<group>"; };
		D07CD7151731BA3900DE2394 /* RACUnarySequence.m */ = {isa = PBXFileReference; fileEncoding = 4; lastKnownFileType = sourcecode.c.objc; path = RACUnarySequence.m; sourceTree = "<group>"; };
		D0870C6E16884A0600D0E11D /* RACBacktraceSpec.m */ = {isa = PBXFileReference; fileEncoding = 4; lastKnownFileType = sourcecode.c.objc; path = RACBacktraceSpec.m; sourceTree = "<group>"; };
		D094E44517775AF200906BF7 /* EXTKeyPathCoding.h */ = {isa = PBXFileReference; fileEncoding = 4; lastKnownFileType = sourcecode.c.h; path = EXTKeyPathCoding.h; sourceTree = "<group>"; };
		D094E44617775AF200906BF7 /* EXTScope.h */ = {isa = PBXFileReference; fileEncoding = 4; lastKnownFileType = sourcecode.c.h; path = EXTScope.h; sourceTree = "<group>"; };
		D094E44817775AF200906BF7 /* metamacros.h */ = {isa = PBXFileReference; fileEncoding = 4; lastKnownFileType = sourcecode.c.h; path = metamacros.h; sourceTree = "<group>"; };
		D094E45317775B1000906BF7 /* Common.xcconfig */ = {isa = PBXFileReference; lastKnownFileType = text.xcconfig; path = Common.xcconfig; sourceTree = "<group>"; };
		D094E45517775B1000906BF7 /* Debug.xcconfig */ = {isa = PBXFileReference; lastKnownFileType = text.xcconfig; path = Debug.xcconfig; sourceTree = "<group>"; };
		D094E45617775B1000906BF7 /* Profile.xcconfig */ = {isa = PBXFileReference; lastKnownFileType = text.xcconfig; path = Profile.xcconfig; sourceTree = "<group>"; };
		D094E45717775B1000906BF7 /* Release.xcconfig */ = {isa = PBXFileReference; lastKnownFileType = text.xcconfig; path = Release.xcconfig; sourceTree = "<group>"; };
		D094E45817775B1000906BF7 /* Test.xcconfig */ = {isa = PBXFileReference; lastKnownFileType = text.xcconfig; path = Test.xcconfig; sourceTree = "<group>"; };
		D094E45A17775B1000906BF7 /* Application.xcconfig */ = {isa = PBXFileReference; lastKnownFileType = text.xcconfig; path = Application.xcconfig; sourceTree = "<group>"; };
		D094E45B17775B1000906BF7 /* StaticLibrary.xcconfig */ = {isa = PBXFileReference; lastKnownFileType = text.xcconfig; path = StaticLibrary.xcconfig; sourceTree = "<group>"; };
		D094E45D17775B1000906BF7 /* iOS-Application.xcconfig */ = {isa = PBXFileReference; lastKnownFileType = text.xcconfig; path = "iOS-Application.xcconfig"; sourceTree = "<group>"; };
		D094E45E17775B1000906BF7 /* iOS-Base.xcconfig */ = {isa = PBXFileReference; lastKnownFileType = text.xcconfig; path = "iOS-Base.xcconfig"; sourceTree = "<group>"; };
		D094E45F17775B1000906BF7 /* iOS-StaticLibrary.xcconfig */ = {isa = PBXFileReference; lastKnownFileType = text.xcconfig; path = "iOS-StaticLibrary.xcconfig"; sourceTree = "<group>"; };
		D094E46117775B1000906BF7 /* Mac-Application.xcconfig */ = {isa = PBXFileReference; lastKnownFileType = text.xcconfig; path = "Mac-Application.xcconfig"; sourceTree = "<group>"; };
		D094E46217775B1000906BF7 /* Mac-Base.xcconfig */ = {isa = PBXFileReference; lastKnownFileType = text.xcconfig; path = "Mac-Base.xcconfig"; sourceTree = "<group>"; };
		D094E46317775B1000906BF7 /* Mac-DynamicLibrary.xcconfig */ = {isa = PBXFileReference; lastKnownFileType = text.xcconfig; path = "Mac-DynamicLibrary.xcconfig"; sourceTree = "<group>"; };
		D094E46417775B1000906BF7 /* Mac-Framework.xcconfig */ = {isa = PBXFileReference; lastKnownFileType = text.xcconfig; path = "Mac-Framework.xcconfig"; sourceTree = "<group>"; };
		D094E46517775B1000906BF7 /* Mac-StaticLibrary.xcconfig */ = {isa = PBXFileReference; lastKnownFileType = text.xcconfig; path = "Mac-StaticLibrary.xcconfig"; sourceTree = "<group>"; };
		D094E46617775B1000906BF7 /* README.md */ = {isa = PBXFileReference; lastKnownFileType = text; path = README.md; sourceTree = "<group>"; };
		D0A0B01316EAA3D100C47593 /* NSText+RACSignalSupport.h */ = {isa = PBXFileReference; fileEncoding = 4; lastKnownFileType = sourcecode.c.h; path = "NSText+RACSignalSupport.h"; sourceTree = "<group>"; };
		D0A0B01416EAA3D100C47593 /* NSText+RACSignalSupport.m */ = {isa = PBXFileReference; fileEncoding = 4; lastKnownFileType = sourcecode.c.objc; path = "NSText+RACSignalSupport.m"; sourceTree = "<group>"; };
		D0A0B01716EAA5CC00C47593 /* NSTextRACSupportSpec.m */ = {isa = PBXFileReference; fileEncoding = 4; lastKnownFileType = sourcecode.c.objc; path = NSTextRACSupportSpec.m; sourceTree = "<group>"; };
		D0A0B03916EAA9AC00C47593 /* NSControl+RACTextSignalSupport.h */ = {isa = PBXFileReference; fileEncoding = 4; lastKnownFileType = sourcecode.c.h; path = "NSControl+RACTextSignalSupport.h"; sourceTree = "<group>"; };
		D0A0B03A16EAA9AC00C47593 /* NSControl+RACTextSignalSupport.m */ = {isa = PBXFileReference; fileEncoding = 4; lastKnownFileType = sourcecode.c.objc; path = "NSControl+RACTextSignalSupport.m"; sourceTree = "<group>"; };
		D0A0E225176A84DA007273ED /* RACDisposableSpec.m */ = {isa = PBXFileReference; fileEncoding = 4; lastKnownFileType = sourcecode.c.objc; path = RACDisposableSpec.m; sourceTree = "<group>"; };
		D0A0E22C176A8CD6007273ED /* RACPassthroughSubscriber.h */ = {isa = PBXFileReference; fileEncoding = 4; lastKnownFileType = sourcecode.c.h; path = RACPassthroughSubscriber.h; sourceTree = "<group>"; };
		D0A0E22D176A8CD6007273ED /* RACPassthroughSubscriber.m */ = {isa = PBXFileReference; fileEncoding = 4; lastKnownFileType = sourcecode.c.objc; path = RACPassthroughSubscriber.m; sourceTree = "<group>"; };
		D0C55CD817758A73008CDDCA /* UITextFieldRACSupportSpec.m */ = {isa = PBXFileReference; fileEncoding = 4; lastKnownFileType = sourcecode.c.objc; path = UITextFieldRACSupportSpec.m; sourceTree = "<group>"; };
		D0C55CDE17758C2A008CDDCA /* UITextViewRACSupportSpec.m */ = {isa = PBXFileReference; fileEncoding = 4; lastKnownFileType = sourcecode.c.objc; path = UITextViewRACSupportSpec.m; sourceTree = "<group>"; };
		D0C55CE117759559008CDDCA /* RACDelegateProxySpec.m */ = {isa = PBXFileReference; fileEncoding = 4; lastKnownFileType = sourcecode.c.objc; path = RACDelegateProxySpec.m; sourceTree = "<group>"; };
		D0C70EC416659333005AAD03 /* RACSubscriberExamples.h */ = {isa = PBXFileReference; fileEncoding = 4; lastKnownFileType = sourcecode.c.h; path = RACSubscriberExamples.h; sourceTree = "<group>"; };
		D0C70EC516659333005AAD03 /* RACSubscriberExamples.m */ = {isa = PBXFileReference; fileEncoding = 4; lastKnownFileType = sourcecode.c.objc; path = RACSubscriberExamples.m; sourceTree = "<group>"; };
		D0C70EC7166595AD005AAD03 /* RACSubscriberSpec.m */ = {isa = PBXFileReference; fileEncoding = 4; lastKnownFileType = sourcecode.c.objc; path = RACSubscriberSpec.m; sourceTree = "<group>"; };
		D0C70F8F164337A2007027B4 /* RACSequenceAdditionsSpec.m */ = {isa = PBXFileReference; fileEncoding = 4; lastKnownFileType = sourcecode.c.objc; path = RACSequenceAdditionsSpec.m; sourceTree = "<group>"; };
		D0C70F91164337E3007027B4 /* RACSequenceExamples.h */ = {isa = PBXFileReference; fileEncoding = 4; lastKnownFileType = sourcecode.c.h; path = RACSequenceExamples.h; sourceTree = "<group>"; };
		D0C70F92164337E3007027B4 /* RACSequenceExamples.m */ = {isa = PBXFileReference; fileEncoding = 4; lastKnownFileType = sourcecode.c.objc; path = RACSequenceExamples.m; sourceTree = "<group>"; };
		D0D243B51741FA0E004359C6 /* NSObject+RACDescription.h */ = {isa = PBXFileReference; lastKnownFileType = sourcecode.c.h; path = "NSObject+RACDescription.h"; sourceTree = "<group>"; };
		D0D243B61741FA0E004359C6 /* NSObject+RACDescription.m */ = {isa = PBXFileReference; lastKnownFileType = sourcecode.c.objc; path = "NSObject+RACDescription.m"; sourceTree = "<group>"; };
		D0D486FF1642550100DD7605 /* RACStream.h */ = {isa = PBXFileReference; fileEncoding = 4; lastKnownFileType = sourcecode.c.h; path = RACStream.h; sourceTree = "<group>"; };
		D0D487001642550100DD7605 /* RACStream.m */ = {isa = PBXFileReference; fileEncoding = 4; lastKnownFileType = sourcecode.c.objc; path = RACStream.m; sourceTree = "<group>"; };
		D0D487051642651400DD7605 /* RACSequenceSpec.m */ = {isa = PBXFileReference; fileEncoding = 4; lastKnownFileType = sourcecode.c.objc; path = RACSequenceSpec.m; sourceTree = "<group>"; };
		D0D910CC15F915BD00AD2DDA /* RACSignal+Operations.h */ = {isa = PBXFileReference; fileEncoding = 4; lastKnownFileType = sourcecode.c.h; path = "RACSignal+Operations.h"; sourceTree = "<group>"; };
		D0D910CD15F915BD00AD2DDA /* RACSignal+Operations.m */ = {isa = PBXFileReference; fileEncoding = 4; lastKnownFileType = sourcecode.c.objc; path = "RACSignal+Operations.m"; sourceTree = "<group>"; };
		D0DFBCCD15DD6D40009DADB3 /* RACBacktrace.m */ = {isa = PBXFileReference; fileEncoding = 4; lastKnownFileType = sourcecode.c.objc; path = RACBacktrace.m; sourceTree = "<group>"; };
		D0E967571641EF9C00FCFF06 /* NSArray+RACSequenceAdditions.h */ = {isa = PBXFileReference; fileEncoding = 4; lastKnownFileType = sourcecode.c.h; path = "NSArray+RACSequenceAdditions.h"; sourceTree = "<group>"; };
		D0E967581641EF9C00FCFF06 /* NSArray+RACSequenceAdditions.m */ = {isa = PBXFileReference; fileEncoding = 4; lastKnownFileType = sourcecode.c.objc; path = "NSArray+RACSequenceAdditions.m"; sourceTree = "<group>"; };
		D0E967591641EF9C00FCFF06 /* NSDictionary+RACSequenceAdditions.h */ = {isa = PBXFileReference; fileEncoding = 4; lastKnownFileType = sourcecode.c.h; path = "NSDictionary+RACSequenceAdditions.h"; sourceTree = "<group>"; };
		D0E9675A1641EF9C00FCFF06 /* NSDictionary+RACSequenceAdditions.m */ = {isa = PBXFileReference; fileEncoding = 4; lastKnownFileType = sourcecode.c.objc; path = "NSDictionary+RACSequenceAdditions.m"; sourceTree = "<group>"; };
		D0E9675B1641EF9C00FCFF06 /* NSOrderedSet+RACSequenceAdditions.h */ = {isa = PBXFileReference; fileEncoding = 4; lastKnownFileType = sourcecode.c.h; path = "NSOrderedSet+RACSequenceAdditions.h"; sourceTree = "<group>"; };
		D0E9675C1641EF9C00FCFF06 /* NSOrderedSet+RACSequenceAdditions.m */ = {isa = PBXFileReference; fileEncoding = 4; lastKnownFileType = sourcecode.c.objc; path = "NSOrderedSet+RACSequenceAdditions.m"; sourceTree = "<group>"; };
		D0E9675D1641EF9C00FCFF06 /* NSSet+RACSequenceAdditions.h */ = {isa = PBXFileReference; fileEncoding = 4; lastKnownFileType = sourcecode.c.h; path = "NSSet+RACSequenceAdditions.h"; sourceTree = "<group>"; };
		D0E9675E1641EF9C00FCFF06 /* NSSet+RACSequenceAdditions.m */ = {isa = PBXFileReference; fileEncoding = 4; lastKnownFileType = sourcecode.c.objc; path = "NSSet+RACSequenceAdditions.m"; sourceTree = "<group>"; };
		D0E9675F1641EF9C00FCFF06 /* NSString+RACSequenceAdditions.h */ = {isa = PBXFileReference; fileEncoding = 4; lastKnownFileType = sourcecode.c.h; path = "NSString+RACSequenceAdditions.h"; sourceTree = "<group>"; };
		D0E967601641EF9C00FCFF06 /* NSString+RACSequenceAdditions.m */ = {isa = PBXFileReference; fileEncoding = 4; lastKnownFileType = sourcecode.c.objc; path = "NSString+RACSequenceAdditions.m"; sourceTree = "<group>"; };
		D0E967611641EF9C00FCFF06 /* RACArraySequence.h */ = {isa = PBXFileReference; fileEncoding = 4; lastKnownFileType = sourcecode.c.h; path = RACArraySequence.h; sourceTree = "<group>"; };
		D0E967621641EF9C00FCFF06 /* RACArraySequence.m */ = {isa = PBXFileReference; fileEncoding = 4; lastKnownFileType = sourcecode.c.objc; path = RACArraySequence.m; sourceTree = "<group>"; };
		D0E967631641EF9C00FCFF06 /* RACDynamicSequence.h */ = {isa = PBXFileReference; fileEncoding = 4; lastKnownFileType = sourcecode.c.h; path = RACDynamicSequence.h; sourceTree = "<group>"; };
		D0E967641641EF9C00FCFF06 /* RACDynamicSequence.m */ = {isa = PBXFileReference; fileEncoding = 4; lastKnownFileType = sourcecode.c.objc; path = RACDynamicSequence.m; sourceTree = "<group>"; };
		D0E967651641EF9C00FCFF06 /* RACEmptySequence.h */ = {isa = PBXFileReference; fileEncoding = 4; lastKnownFileType = sourcecode.c.h; path = RACEmptySequence.h; sourceTree = "<group>"; };
		D0E967661641EF9C00FCFF06 /* RACEmptySequence.m */ = {isa = PBXFileReference; fileEncoding = 4; lastKnownFileType = sourcecode.c.objc; path = RACEmptySequence.m; sourceTree = "<group>"; };
		D0E967671641EF9C00FCFF06 /* RACSequence.h */ = {isa = PBXFileReference; fileEncoding = 4; lastKnownFileType = sourcecode.c.h; lineEnding = 0; path = RACSequence.h; sourceTree = "<group>"; xcLanguageSpecificationIdentifier = xcode.lang.objcpp; };
		D0E967681641EF9C00FCFF06 /* RACSequence.m */ = {isa = PBXFileReference; fileEncoding = 4; lastKnownFileType = sourcecode.c.objc; path = RACSequence.m; sourceTree = "<group>"; };
		D0E967691641EF9C00FCFF06 /* RACStringSequence.h */ = {isa = PBXFileReference; fileEncoding = 4; lastKnownFileType = sourcecode.c.h; path = RACStringSequence.h; sourceTree = "<group>"; };
		D0E9676A1641EF9C00FCFF06 /* RACStringSequence.m */ = {isa = PBXFileReference; fileEncoding = 4; lastKnownFileType = sourcecode.c.objc; path = RACStringSequence.m; sourceTree = "<group>"; };
		D0EDE76516968AB10072A780 /* RACPropertySignalExamples.h */ = {isa = PBXFileReference; fileEncoding = 4; lastKnownFileType = sourcecode.c.h; path = RACPropertySignalExamples.h; sourceTree = "<group>"; };
		D0EDE76616968AB10072A780 /* RACPropertySignalExamples.m */ = {isa = PBXFileReference; fileEncoding = 4; lastKnownFileType = sourcecode.c.objc; path = RACPropertySignalExamples.m; sourceTree = "<group>"; };
		D0EE2849164D906B006954A4 /* RACSignalSequence.h */ = {isa = PBXFileReference; fileEncoding = 4; lastKnownFileType = sourcecode.c.h; path = RACSignalSequence.h; sourceTree = "<group>"; };
		D0EE284A164D906B006954A4 /* RACSignalSequence.m */ = {isa = PBXFileReference; fileEncoding = 4; lastKnownFileType = sourcecode.c.objc; path = RACSignalSequence.m; sourceTree = "<group>"; };
		D0FAEC02176AEEE600D3C1A7 /* RACSubscriber+Private.h */ = {isa = PBXFileReference; lastKnownFileType = sourcecode.c.h; path = "RACSubscriber+Private.h"; sourceTree = "<group>"; };
/* End PBXFileReference section */

/* Begin PBXFrameworksBuildPhase section */
		1860F40F177C91B500C7B3C9 /* Frameworks */ = {
			isa = PBXFrameworksBuildPhase;
			buildActionMask = 2147483647;
			files = (
				1860F414177C91B500C7B3C9 /* UIKit.framework in Frameworks */,
				1860F416177C91B500C7B3C9 /* Foundation.framework in Frameworks */,
				1860F418177C91B500C7B3C9 /* CoreGraphics.framework in Frameworks */,
			);
			runOnlyForDeploymentPostprocessing = 0;
		};
		1860F42C177C91B500C7B3C9 /* Frameworks */ = {
			isa = PBXFrameworksBuildPhase;
			buildActionMask = 2147483647;
			files = (
				D004BC9D177E1D5900A5B8C5 /* libExpecta-iOS.a in Frameworks */,
				D004BC9E177E1D5900A5B8C5 /* libSpecta-iOS.a in Frameworks */,
				1860F432177C91B500C7B3C9 /* SenTestingKit.framework in Frameworks */,
				1860F433177C91B500C7B3C9 /* UIKit.framework in Frameworks */,
				1860F434177C91B500C7B3C9 /* Foundation.framework in Frameworks */,
			);
			runOnlyForDeploymentPostprocessing = 0;
		};
		5FAF521F174D4C2000CAC810 /* Frameworks */ = {
			isa = PBXFrameworksBuildPhase;
			buildActionMask = 2147483647;
			files = (
				5FD7DC7C174F9EEB008710B4 /* UIKit.framework in Frameworks */,
				5FAF5289174E9CD300CAC810 /* CoreGraphics.framework in Frameworks */,
				5FAF5265174D500D00CAC810 /* libReactiveCocoa-iOS.a in Frameworks */,
				5FAF5264174D500900CAC810 /* libSpecta-iOS.a in Frameworks */,
				5FAF5263174D500400CAC810 /* libExpecta-iOS.a in Frameworks */,
				5FAF5224174D4C2000CAC810 /* SenTestingKit.framework in Frameworks */,
			);
			runOnlyForDeploymentPostprocessing = 0;
		};
		88037F7F15056328001A5B19 /* Frameworks */ = {
			isa = PBXFrameworksBuildPhase;
			buildActionMask = 2147483647;
			files = (
				88037F8415056328001A5B19 /* Cocoa.framework in Frameworks */,
				5FD7DC79174F9EAE008710B4 /* Foundation.framework in Frameworks */,
			);
			runOnlyForDeploymentPostprocessing = 0;
		};
		88CDF7D815000FCF00163A9F /* Frameworks */ = {
			isa = PBXFrameworksBuildPhase;
			buildActionMask = 2147483647;
			files = (
				8803807115056B22001A5B19 /* libExpecta.a in Frameworks */,
				8803807215056B22001A5B19 /* libSpecta.a in Frameworks */,
				88037FD9150564D9001A5B19 /* ReactiveCocoa.framework in Frameworks */,
				88CDF7DE15000FCF00163A9F /* SenTestingKit.framework in Frameworks */,
				88CDF7DF15000FCF00163A9F /* Cocoa.framework in Frameworks */,
			);
			runOnlyForDeploymentPostprocessing = 0;
		};
		88F440A8153DAC820097B4C3 /* Frameworks */ = {
			isa = PBXFrameworksBuildPhase;
			buildActionMask = 2147483647;
			files = (
				5FD7DC7A174F9EAF008710B4 /* Foundation.framework in Frameworks */,
				5FD7DC7F174F9FC8008710B4 /* UIKit.framework in Frameworks */,
			);
			runOnlyForDeploymentPostprocessing = 0;
		};
/* End PBXFrameworksBuildPhase section */

/* Begin PBXGroup section */
		1860F419177C91B500C7B3C9 /* UIKitTestHost */ = {
			isa = PBXGroup;
			children = (
				1860F422177C91B500C7B3C9 /* RACAppDelegate.h */,
				1860F423177C91B500C7B3C9 /* RACAppDelegate.m */,
				1860F41A177C91B500C7B3C9 /* Supporting Files */,
			);
			path = UIKitTestHost;
			sourceTree = "<group>";
		};
		1860F41A177C91B500C7B3C9 /* Supporting Files */ = {
			isa = PBXGroup;
			children = (
				1860F41B177C91B500C7B3C9 /* ReactiveCocoa-iOS-UIKitTestHost-Info.plist */,
				1860F41C177C91B500C7B3C9 /* InfoPlist.strings */,
				1860F41F177C91B500C7B3C9 /* main.m */,
				1860F421177C91B500C7B3C9 /* ReactiveCocoa-iOS-UIKitTestHost-Prefix.pch */,
				1860F425177C91B500C7B3C9 /* Default.png */,
				1860F427177C91B500C7B3C9 /* Default@2x.png */,
				1860F429177C91B500C7B3C9 /* Default-568h@2x.png */,
			);
			name = "Supporting Files";
			sourceTree = "<group>";
		};
		1860F437177C91B500C7B3C9 /* UIKitTests */ = {
			isa = PBXGroup;
			children = (
				D004BC9B177E1A2B00A5B8C5 /* UIActionSheetRACSupportSpec.m */,
				D0C55CD817758A73008CDDCA /* UITextFieldRACSupportSpec.m */,
				D0C55CDE17758C2A008CDDCA /* UITextViewRACSupportSpec.m */,
			);
			path = UIKitTests;
			sourceTree = "<group>";
		};
		1860F438177C91B500C7B3C9 /* Supporting Files */ = {
			isa = PBXGroup;
			children = (
				1860F455177C96B200C7B3C9 /* ReactiveCocoa-iOS-UIKitTestHostTests-Info.plist */,
				1860F457177C972E00C7B3C9 /* ReactiveCocoa-iOS-UIKitTest-Prefix.pch */,
				1860F43A177C91B500C7B3C9 /* InfoPlist.strings */,
			);
			name = "Supporting Files";
			path = UIKitTestHost;
			sourceTree = "<group>";
		};
		1860F44E177C949A00C7B3C9 /* UIKit */ = {
			isa = PBXGroup;
			children = (
				1860F437177C91B500C7B3C9 /* UIKitTests */,
				1860F419177C91B500C7B3C9 /* UIKitTestHost */,
				1860F438177C91B500C7B3C9 /* Supporting Files */,
			);
			path = UIKit;
			sourceTree = "<group>";
		};
		5FAF525F174D4D6100CAC810 /* OS X */ = {
			isa = PBXGroup;
			children = (
				884848B515F658B800B11BD0 /* NSControlRACSupportSpec.m */,
				D011F9CF1782AFD400EE7E38 /* NSObjectRACAppKitBindingsSpec.m */,
				D0A0B01716EAA5CC00C47593 /* NSTextRACSupportSpec.m */,
			);
			name = "OS X";
			sourceTree = "<group>";
		};
		5FAF5260174D4D7100CAC810 /* iOS */ = {
			isa = PBXGroup;
			children = (
				1860F44E177C949A00C7B3C9 /* UIKit */,
				D0C55CE117759559008CDDCA /* RACDelegateProxySpec.m */,
				D066C79B176D263D00C242D2 /* RACTestUIButton.h */,
				D066C79C176D263D00C242D2 /* RACTestUIButton.m */,
				AC65FD51176DECB1005ED22B /* UIAlertViewRACSupportSpec.m */,
				5FAF5261174D4D8E00CAC810 /* UIBarButtonItemRACSupportSpec.m */,
				5EE9A79A1760D88500EAF5A2 /* UIButtonRACSupportSpec.m */,
				D066C795176D262500C242D2 /* UIControlRACSupportSpec.m */,
			);
			name = iOS;
			sourceTree = "<group>";
		};
		8803804915056ACA001A5B19 /* Products */ = {
			isa = PBXGroup;
			children = (
				8803805315056ACB001A5B19 /* libExpecta.a */,
				8803805515056ACB001A5B19 /* libExpecta-iOS.a */,
				8803805715056ACB001A5B19 /* ExpectaTests.octest */,
				8803805915056ACB001A5B19 /* Expecta-iOSTests.octest */,
			);
			name = Products;
			sourceTree = "<group>";
		};
		8803805C15056AD7001A5B19 /* Products */ = {
			isa = PBXGroup;
			children = (
				8803806615056AD7001A5B19 /* libSpecta.a */,
				8803806815056AD7001A5B19 /* libSpecta-iOS.a */,
				8803806A15056AD7001A5B19 /* SpectaTests.octest */,
				8803806C15056AD7001A5B19 /* Specta-iOSTests.octest */,
			);
			name = Products;
			sourceTree = "<group>";
		};
		88442C8616090BF800636B49 /* RACExtensions */ = {
			isa = PBXGroup;
			children = (
				88442C8716090C1500636B49 /* NSData+RACSupport.h */,
				88442C8816090C1500636B49 /* NSData+RACSupport.m */,
				88442C8916090C1500636B49 /* NSFileHandle+RACSupport.h */,
				88442C8A16090C1500636B49 /* NSFileHandle+RACSupport.m */,
				88442C8B16090C1500636B49 /* NSNotificationCenter+RACSupport.h */,
				88442C8C16090C1500636B49 /* NSNotificationCenter+RACSupport.m */,
				88442C8D16090C1500636B49 /* NSString+RACSupport.h */,
				88442C8E16090C1500636B49 /* NSString+RACSupport.m */,
			);
			name = RACExtensions;
			sourceTree = "<group>";
		};
		88977C5915129AB200A09EC5 /* KVO + Bindings */ = {
			isa = PBXGroup;
			children = (
				5F24476F167E5EDE0062180C /* RACPropertySubject.h */,
				5F7EFEDA16919A1A0037E500 /* RACPropertySubject+Private.h */,
				5F244770167E5EDE0062180C /* RACPropertySubject.m */,
				5F6FE8511692568A00A8D7A6 /* RACBinding.h */,
				5F6FE8571692572600A8D7A6 /* RACBinding+Private.h */,
				5F6FE8521692568A00A8D7A6 /* RACBinding.m */,
				5F45A883168CFA3E00B58A2B /* RACObservablePropertySubject.h */,
				5F45A884168CFA3E00B58A2B /* RACObservablePropertySubject.m */,
				8857BB81152A27A9009804CC /* NSObject+RACKVOWrapper.h */,
				88CDF82915008BB900163A9F /* NSObject+RACKVOWrapper.m */,
				5FDC35011736F54600792E52 /* NSString+RACKeyPathUtilities.h */,
				5FDC35021736F54700792E52 /* NSString+RACKeyPathUtilities.m */,
				8837EA1416A5A33300FC3CDF /* RACKVOTrampoline.h */,
				8837EA1516A5A33300FC3CDF /* RACKVOTrampoline.m */,
				88CDF82C15008C0500163A9F /* NSObject+RACPropertySubscribing.h */,
				886678701518DCD800DE77EC /* NSObject+RACPropertySubscribing.m */,
				88DA309515071CBA00C19D0F /* RACValueTransformer.h */,
				88DA309615071CBA00C19D0F /* RACValueTransformer.m */,
			);
			name = "KVO + Bindings";
			sourceTree = "<group>";
		};
		889C04BB155DA37600F19F0C /* Foundation Support */ = {
			isa = PBXGroup;
			children = (
				D0E967571641EF9C00FCFF06 /* NSArray+RACSequenceAdditions.h */,
				D0E967581641EF9C00FCFF06 /* NSArray+RACSequenceAdditions.m */,
				D0E967591641EF9C00FCFF06 /* NSDictionary+RACSequenceAdditions.h */,
				D0E9675A1641EF9C00FCFF06 /* NSDictionary+RACSequenceAdditions.m */,
				5F773DE8169B46670023069D /* NSEnumerator+RACSequenceAdditions.h */,
				5F773DE9169B46670023069D /* NSEnumerator+RACSequenceAdditions.m */,
				D0D243B51741FA0E004359C6 /* NSObject+RACDescription.h */,
				D0D243B61741FA0E004359C6 /* NSObject+RACDescription.m */,
				880D7A5816F7B351004A3361 /* NSObject+RACSelectorSignal.h */,
				880D7A5916F7B351004A3361 /* NSObject+RACSelectorSignal.m */,
				D0E9675B1641EF9C00FCFF06 /* NSOrderedSet+RACSequenceAdditions.h */,
				D0E9675C1641EF9C00FCFF06 /* NSOrderedSet+RACSequenceAdditions.m */,
				D0E9675D1641EF9C00FCFF06 /* NSSet+RACSequenceAdditions.h */,
				D0E9675E1641EF9C00FCFF06 /* NSSet+RACSequenceAdditions.m */,
				D0E9675F1641EF9C00FCFF06 /* NSString+RACSequenceAdditions.h */,
				D0E967601641EF9C00FCFF06 /* NSString+RACSequenceAdditions.m */,
			);
			name = "Foundation Support";
			sourceTree = "<group>";
		};
		88CDF7B015000FCE00163A9F = {
			isa = PBXGroup;
			children = (
				88CDF7C515000FCE00163A9F /* ReactiveCocoa */,
				88CDF7E215000FCF00163A9F /* ReactiveCocoaTests */,
				88CDF7BE15000FCE00163A9F /* Frameworks */,
				D094E45117775B1000906BF7 /* Configuration */,
				88CDF7BC15000FCE00163A9F /* Products */,
			);
			sourceTree = "<group>";
			usesTabs = 1;
		};
		88CDF7BC15000FCE00163A9F /* Products */ = {
			isa = PBXGroup;
			children = (
				88CDF7DC15000FCF00163A9F /* ReactiveCocoaTests.octest */,
				88037F8315056328001A5B19 /* ReactiveCocoa.framework */,
				88F440AB153DAC820097B4C3 /* libReactiveCocoa-iOS.a */,
				5FAF5223174D4C2000CAC810 /* ReactiveCocoaTests-iOS.octest */,
				1860F412177C91B500C7B3C9 /* ReactiveCocoa-iOS-UIKitTestHost.app */,
				1860F430177C91B500C7B3C9 /* ReactiveCocoa-iOS-UIKitTestHostTests.octest */,
			);
			name = Products;
			sourceTree = "<group>";
		};
		88CDF7BE15000FCE00163A9F /* Frameworks */ = {
			isa = PBXGroup;
			children = (
				D094E44417775ACD00906BF7 /* libextobjc */,
				1860F413177C91B500C7B3C9 /* UIKit.framework */,
				1860F415177C91B500C7B3C9 /* Foundation.framework */,
				1860F417177C91B500C7B3C9 /* CoreGraphics.framework */,
				1860F431177C91B500C7B3C9 /* SenTestingKit.framework */,
				88CDF7C115000FCE00163A9F /* Other Frameworks */,
			);
			name = Frameworks;
			sourceTree = "<group>";
		};
		88CDF7C115000FCE00163A9F /* Other Frameworks */ = {
			isa = PBXGroup;
			children = (
				88CDF7BF15000FCE00163A9F /* Cocoa.framework */,
				88CDF7C315000FCE00163A9F /* CoreData.framework */,
				5FAF5288174E9CD200CAC810 /* CoreGraphics.framework */,
				88CDF7C415000FCE00163A9F /* Foundation.framework */,
				88CDF7DD15000FCF00163A9F /* SenTestingKit.framework */,
				5FD7DC7B174F9EEB008710B4 /* UIKit.framework */,
			);
			name = "Other Frameworks";
			sourceTree = "<group>";
		};
		88CDF7C515000FCE00163A9F /* ReactiveCocoa */ = {
			isa = PBXGroup;
			children = (
				88037F8C15056328001A5B19 /* ReactiveCocoa.h */,
				88DA308C15071C4C00C19D0F /* Core */,
				889C04BB155DA37600F19F0C /* Foundation Support */,
				88DA309415071C5F00C19D0F /* AppKit Support */,
				88F44257153DC0100097B4C3 /* UIKit Support */,
				88977C5915129AB200A09EC5 /* KVO + Bindings */,
				A1FCC36F15675466008C9686 /* Objective-C Runtime */,
				88442C8616090BF800636B49 /* RACExtensions */,
				88CDF7C615000FCE00163A9F /* Supporting Files */,
			);
			path = ReactiveCocoa;
			sourceTree = "<group>";
		};
		88CDF7C615000FCE00163A9F /* Supporting Files */ = {
			isa = PBXGroup;
			children = (
				88CDF7C715000FCE00163A9F /* ReactiveCocoa-Info.plist */,
				88CDF7C815000FCE00163A9F /* InfoPlist.strings */,
				88CDF7CD15000FCE00163A9F /* ReactiveCocoa-Prefix.pch */,
			);
			name = "Supporting Files";
			sourceTree = "<group>";
		};
		88CDF7E215000FCF00163A9F /* ReactiveCocoaTests */ = {
			isa = PBXGroup;
			children = (
				88CDF7E315000FCF00163A9F /* Supporting Files */,
				5FAF525F174D4D6100CAC810 /* OS X */,
				5FAF5260174D4D7100CAC810 /* iOS */,
				5F773DEF169B48830023069D /* NSEnumeratorRACSequenceAdditionsSpec.m */,
				D0700F4B1672994D00D7CD30 /* NSNotificationCenterRACSupportSpec.m */,
				6E58405E16F3414200F588A6 /* NSObjectRACDeallocatingSpec.m */,
				8801E7501644BDE200A155FE /* NSObjectRACLiftingSpec.m */,
				1E89337F171647A5009071B0 /* NSObjectRACPropertySubscribingExamples.h */,
				1E893380171647A5009071B0 /* NSObjectRACPropertySubscribingExamples.m */,
				8851A38A16161D500050D47F /* NSObjectRACPropertySubscribingSpec.m */,
				5FDC350E1736F81800792E52 /* NSStringRACKeyPathUtilitiesSpec.m */,
				D0870C6E16884A0600D0E11D /* RACBacktraceSpec.m */,
				886CEACC163DE669007632D1 /* RACBlockTrampolineSpec.m */,
				882CCA1D15F1564D00937D6E /* RACCommandSpec.m */,
				881E86B91669350B00667F7B /* RACCompoundDisposableSpec.m */,
				D077A171169B79A900057BB1 /* RACEventSpec.m */,
				D041376815D2281C004BBF80 /* RACKVOWrapperSpec.m */,
				88C5A02816924BFC0045EF05 /* RACMulticastConnectionSpec.m */,
				5F2447AC167E87C50062180C /* RACObservablePropertySubjectSpec.m */,
				D0EDE76516968AB10072A780 /* RACPropertySignalExamples.h */,
				D0EDE76616968AB10072A780 /* RACPropertySignalExamples.m */,
				5F7EFECC168FBC4B0037E500 /* RACPropertySubjectExamples.h */,
				5F7EFECD168FBC4B0037E500 /* RACPropertySubjectExamples.m */,
				5F7EFECE168FBC4B0037E500 /* RACPropertySubjectSpec.m */,
				8803C010166732BA00C36839 /* RACSchedulerSpec.m */,
				D0C70F8F164337A2007027B4 /* RACSequenceAdditionsSpec.m */,
				D0C70F91164337E3007027B4 /* RACSequenceExamples.h */,
				D0C70F92164337E3007027B4 /* RACSequenceExamples.m */,
				D0D487051642651400DD7605 /* RACSequenceSpec.m */,
				8820937B1501C8A600796685 /* RACSignalSpec.m */,
				8884DD6A1756AD3600F6C379 /* RACSignalStartExamples.h */,
				8884DD641756ACF600F6C379 /* RACSignalStartExamples.m */,
				D0487AB1164314430085D890 /* RACStreamExamples.h */,
				D0487AB2164314430085D890 /* RACStreamExamples.m */,
				889D0A7F15974B2A00F833E3 /* RACSubjectSpec.m */,
				D0C70EC416659333005AAD03 /* RACSubscriberExamples.h */,
				D0C70EC516659333005AAD03 /* RACSubscriberExamples.m */,
				D0C70EC7166595AD005AAD03 /* RACSubscriberSpec.m */,
				88FC735A16114FFB00F8A774 /* RACSubscriptingAssignmentTrampolineSpec.m */,
				547DAFFA178F4E8B00DF3E5B /* RACSwitchSignalExamples.h */,
				547DAFFB178F4E8B00DF3E5B /* RACSwitchSignalExamples.m */,
				88442A321608A9AD00636B49 /* RACTestObject.h */,
				88442A331608A9AD00636B49 /* RACTestObject.m */,
				D02221611678910900DBD031 /* RACTupleSpec.m */,
				8803C010166732BA00C36839 /* RACSchedulerSpec.m */,
				88302C2D1762C180003633BD /* RACTargetQueueSchedulerSpec.m */,
				88302BFB1762A9E6003633BD /* RACTestExampleScheduler.h */,
				88302BFC1762A9E6003633BD /* RACTestExampleScheduler.m */,
				880D7A6516F7BB1A004A3361 /* NSObjectRACSelectorSignalSpec.m */,
				880D7A6716F7BCC7004A3361 /* RACSubclassObject.h */,
				880D7A6816F7BCC7004A3361 /* RACSubclassObject.m */,
				D0A0E225176A84DA007273ED /* RACDisposableSpec.m */,
			);
			path = ReactiveCocoaTests;
			sourceTree = "<group>";
		};
		88CDF7E315000FCF00163A9F /* Supporting Files */ = {
			isa = PBXGroup;
			children = (
				8803805B15056AD7001A5B19 /* Specta.xcodeproj */,
				8803804815056ACA001A5B19 /* Expecta.xcodeproj */,
				88CDF7E415000FCF00163A9F /* ReactiveCocoaTests-Info.plist */,
				88CDF7E515000FCF00163A9F /* InfoPlist.strings */,
				D01DB9AE166819B9003E8F7F /* ReactiveCocoaTests-Prefix.pch */,
			);
			name = "Supporting Files";
			sourceTree = "<group>";
		};
		88DA308C15071C4C00C19D0F /* Core */ = {
			isa = PBXGroup;
			children = (
				88CDF7FA150019CA00163A9F /* RACSubscriber.h */,
				D0FAEC02176AEEE600D3C1A7 /* RACSubscriber+Private.h */,
				88CDF7FB150019CA00163A9F /* RACSubscriber.m */,
				D0A0E22C176A8CD6007273ED /* RACPassthroughSubscriber.h */,
				D0A0E22D176A8CD6007273ED /* RACPassthroughSubscriber.m */,
				888439A11634E10D00DED0DB /* RACBlockTrampoline.h */,
				888439A21634E10D00DED0DB /* RACBlockTrampoline.m */,
				881B37CA152260BF0079220B /* RACUnit.h */,
				881B37CB152260BF0079220B /* RACUnit.m */,
				88B76F8C153726B00053EAE2 /* RACTuple.h */,
				88B76F8D153726B00053EAE2 /* RACTuple.m */,
				D02538A115E2D7FB005BACB8 /* RACBacktrace.h */,
				D0DFBCCD15DD6D40009DADB3 /* RACBacktrace.m */,
				88FC735316114F9C00F8A774 /* RACSubscriptingAssignmentTrampoline.h */,
				88FC735416114F9C00F8A774 /* RACSubscriptingAssignmentTrampoline.m */,
				6E58405316F22D7500F588A6 /* NSObject+RACDeallocating.h */,
				6E58405416F22D7500F588A6 /* NSObject+RACDeallocating.m */,
				886CEAE0163DE942007632D1 /* NSObject+RACLifting.h */,
				886CEAE1163DE942007632D1 /* NSObject+RACLifting.m */,
				887ACDA5165878A7009190AD /* NSInvocation+RACTypeParsing.h */,
				887ACDA6165878A7009190AD /* NSInvocation+RACTypeParsing.m */,
				D0D486FF1642550100DD7605 /* RACStream.h */,
				D0D487001642550100DD7605 /* RACStream.m */,
				D0D486FB164253B600DD7605 /* Signals */,
				D0D486FD164253D500DD7605 /* Disposables */,
				D0D486FE164253E100DD7605 /* Commands */,
				D0E967561641EF8200FCFF06 /* Sequences */,
				D0087C1B16705C5600679459 /* Schedulers */,
			);
			name = Core;
			sourceTree = "<group>";
		};
		88DA309415071C5F00C19D0F /* AppKit Support */ = {
			isa = PBXGroup;
			children = (
				882093E61501E6CB00796685 /* NSControl+RACCommandSupport.h */,
				882093E71501E6CB00796685 /* NSControl+RACCommandSupport.m */,
				D0A0B03916EAA9AC00C47593 /* NSControl+RACTextSignalSupport.h */,
				D0A0B03A16EAA9AC00C47593 /* NSControl+RACTextSignalSupport.m */,
				88F440D1153DADEA0097B4C3 /* NSObject+RACAppKitBindings.h */,
				88F440D2153DADEA0097B4C3 /* NSObject+RACAppKitBindings.m */,
				D0A0B01316EAA3D100C47593 /* NSText+RACSignalSupport.h */,
				D0A0B01416EAA3D100C47593 /* NSText+RACSignalSupport.m */,
			);
			name = "AppKit Support";
			sourceTree = "<group>";
		};
		88F44257153DC0100097B4C3 /* UIKit Support */ = {
			isa = PBXGroup;
			children = (
				A1FCC3761567DED0008C9686 /* RACDelegateProxy.h */,
				A1FCC3771567DED0008C9686 /* RACDelegateProxy.m */,
				557A4B58177648C7008EF796 /* UIActionSheet+RACSignalSupport.h */,
				557A4B59177648C7008EF796 /* UIActionSheet+RACSignalSupport.m */,
				27A887C71703DB4F00040001 /* UIBarButtonItem+RACCommandSupport.h */,
				27A887C81703DB4F00040001 /* UIBarButtonItem+RACCommandSupport.m */,
				5EE9A7911760D61300EAF5A2 /* UIButton+RACCommandSupport.h */,
				5EE9A7921760D61300EAF5A2 /* UIButton+RACCommandSupport.m */,
				88F4425F153DC0450097B4C3 /* UIControl+RACSignalSupport.h */,
				88F44260153DC0450097B4C3 /* UIControl+RACSignalSupport.m */,
				5F4378C3179AAD0400F8F1C0 /* UIDatePicker+RACSignalSupport.h */,
				5F4378C4179AAD0500F8F1C0 /* UIDatePicker+RACSignalSupport.m */,
				1EC06B15173CB04000365258 /* UIGestureRecognizer+RACSignalSupport.h */,
				1EC06B16173CB04000365258 /* UIGestureRecognizer+RACSignalSupport.m */,
				5F4378B9179AA61A00F8F1C0 /* UISegmentedControl+RACSignalSupport.h */,
				5F4378BA179AA61A00F8F1C0 /* UISegmentedControl+RACSignalSupport.m */,
				5F4378B4179A9EB400F8F1C0 /* UISlider+RACSignalSupport.h */,
				5F4378B5179A9EB400F8F1C0 /* UISlider+RACSignalSupport.m */,
				5F4378C8179AAE1B00F8F1C0 /* UIStepper+RACSignalSupport.h */,
				5F4378C9179AAE1C00F8F1C0 /* UIStepper+RACSignalSupport.m */,
				5F4378BE179AA9B600F8F1C0 /* UISwitch+RACSignalSupport.h */,
				5F4378BF179AA9B700F8F1C0 /* UISwitch+RACSignalSupport.m */,
				88F44264153DCAC50097B4C3 /* UITextField+RACSignalSupport.h */,
				88F44265153DCAC50097B4C3 /* UITextField+RACSignalSupport.m */,
				A1FCC27215666AA3008C9686 /* UITextView+RACSignalSupport.h */,
				A1FCC27315666AA3008C9686 /* UITextView+RACSignalSupport.m */,
<<<<<<< HEAD
=======
				557A4B58177648C7008EF796 /* UIActionSheet+RACSignalSupport.h */,
				557A4B59177648C7008EF796 /* UIActionSheet+RACSignalSupport.m */,
				ACB0EAF21797DDD400942FFC /* UIAlertView+RACSignalSupport.h */,
				ACB0EAF11797DDD400942FFC /* UIAlertView+RACSignalSupport.m */,
>>>>>>> 231fca04
			);
			name = "UIKit Support";
			sourceTree = "<group>";
		};
		A1FCC36F15675466008C9686 /* Objective-C Runtime */ = {
			isa = PBXGroup;
			children = (
				A1FCC370156754A7008C9686 /* RACObjCRuntime.h */,
				A1FCC371156754A7008C9686 /* RACObjCRuntime.m */,
			);
			name = "Objective-C Runtime";
			sourceTree = "<group>";
		};
		D0087C1B16705C5600679459 /* Schedulers */ = {
			isa = PBXGroup;
			children = (
				88E2C6B2153C771C00C7493C /* RACScheduler.h */,
				886D98581667C86D00F22541 /* RACScheduler+Private.h */,
				88E2C6B3153C771C00C7493C /* RACScheduler.m */,
				881E87AA16695C5600667F7B /* RACQueueScheduler.h */,
				882D07201761521B009EDA69 /* RACQueueScheduler+Subclass.h */,
				881E87AB16695C5600667F7B /* RACQueueScheduler.m */,
				882D071717614FA7009EDA69 /* RACTargetQueueScheduler.h */,
				882D071817614FA7009EDA69 /* RACTargetQueueScheduler.m */,
				881E87B016695EDF00667F7B /* RACImmediateScheduler.h */,
				881E87B116695EDF00667F7B /* RACImmediateScheduler.m */,
				881E87C21669635F00667F7B /* RACSubscriptionScheduler.h */,
				881E87C31669636000667F7B /* RACSubscriptionScheduler.m */,
			);
			name = Schedulers;
			sourceTree = "<group>";
		};
		D094E44417775ACD00906BF7 /* libextobjc */ = {
			isa = PBXGroup;
			children = (
				D094E44517775AF200906BF7 /* EXTKeyPathCoding.h */,
				D05F9D3317984EC000FD7982 /* EXTRuntimeExtensions.h */,
				D05F9D3417984EC000FD7982 /* EXTRuntimeExtensions.m */,
				D094E44617775AF200906BF7 /* EXTScope.h */,
				D094E44817775AF200906BF7 /* metamacros.h */,
			);
			name = libextobjc;
			path = ReactiveCocoa/extobjc;
			sourceTree = "<group>";
		};
		D094E45117775B1000906BF7 /* Configuration */ = {
			isa = PBXGroup;
			children = (
				D094E45217775B1000906BF7 /* Base */,
				D094E45C17775B1000906BF7 /* iOS */,
				D094E46017775B1000906BF7 /* Mac OS X */,
				D094E46617775B1000906BF7 /* README.md */,
			);
			name = Configuration;
			path = ../external/xcconfigs;
			sourceTree = "<group>";
		};
		D094E45217775B1000906BF7 /* Base */ = {
			isa = PBXGroup;
			children = (
				D094E45317775B1000906BF7 /* Common.xcconfig */,
				D094E45417775B1000906BF7 /* Configurations */,
				D094E45917775B1000906BF7 /* Targets */,
			);
			path = Base;
			sourceTree = "<group>";
		};
		D094E45417775B1000906BF7 /* Configurations */ = {
			isa = PBXGroup;
			children = (
				D094E45517775B1000906BF7 /* Debug.xcconfig */,
				D094E45617775B1000906BF7 /* Profile.xcconfig */,
				D094E45717775B1000906BF7 /* Release.xcconfig */,
				D094E45817775B1000906BF7 /* Test.xcconfig */,
			);
			path = Configurations;
			sourceTree = "<group>";
		};
		D094E45917775B1000906BF7 /* Targets */ = {
			isa = PBXGroup;
			children = (
				D094E45A17775B1000906BF7 /* Application.xcconfig */,
				D094E45B17775B1000906BF7 /* StaticLibrary.xcconfig */,
			);
			path = Targets;
			sourceTree = "<group>";
		};
		D094E45C17775B1000906BF7 /* iOS */ = {
			isa = PBXGroup;
			children = (
				D094E45D17775B1000906BF7 /* iOS-Application.xcconfig */,
				D094E45E17775B1000906BF7 /* iOS-Base.xcconfig */,
				D094E45F17775B1000906BF7 /* iOS-StaticLibrary.xcconfig */,
			);
			path = iOS;
			sourceTree = "<group>";
		};
		D094E46017775B1000906BF7 /* Mac OS X */ = {
			isa = PBXGroup;
			children = (
				D094E46117775B1000906BF7 /* Mac-Application.xcconfig */,
				D094E46217775B1000906BF7 /* Mac-Base.xcconfig */,
				D094E46317775B1000906BF7 /* Mac-DynamicLibrary.xcconfig */,
				D094E46417775B1000906BF7 /* Mac-Framework.xcconfig */,
				D094E46517775B1000906BF7 /* Mac-StaticLibrary.xcconfig */,
			);
			path = "Mac OS X";
			sourceTree = "<group>";
		};
		D0D486FB164253B600DD7605 /* Signals */ = {
			isa = PBXGroup;
			children = (
				88CDF80415001CA800163A9F /* RACSignal.h */,
				88977C58151296D600A09EC5 /* RACSignal+Private.h */,
				88977C3D1512914A00A09EC5 /* RACSignal.m */,
				D0D910CC15F915BD00AD2DDA /* RACSignal+Operations.h */,
				D0D910CD15F915BD00AD2DDA /* RACSignal+Operations.m */,
				D077A16B169B740200057BB1 /* RACEvent.h */,
				D077A16C169B740200057BB1 /* RACEvent.m */,
				88C5A0231692460A0045EF05 /* RACMulticastConnection.h */,
				88F5870515361C170084BD32 /* RACMulticastConnection+Private.h */,
				88C5A025169246140045EF05 /* RACMulticastConnection.m */,
				886F70281551CF920045D68B /* RACGroupedSignal.h */,
				886F70291551CF920045D68B /* RACGroupedSignal.m */,
				D0D486FC164253C400DD7605 /* Subjects */,
			);
			name = Signals;
			sourceTree = "<group>";
		};
		D0D486FC164253C400DD7605 /* Subjects */ = {
			isa = PBXGroup;
			children = (
				880B9174150B09190008488E /* RACSubject.h */,
				880B9175150B09190008488E /* RACSubject.m */,
				88D4AB3C1510F6C30011494F /* RACReplaySubject.h */,
				88D4AB3D1510F6C30011494F /* RACReplaySubject.m */,
				883A84D81513964B006DB4C7 /* RACBehaviorSubject.h */,
				883A84D91513964B006DB4C7 /* RACBehaviorSubject.m */,
			);
			name = Subjects;
			sourceTree = "<group>";
		};
		D0D486FD164253D500DD7605 /* Disposables */ = {
			isa = PBXGroup;
			children = (
				883A84DD1513B5EC006DB4C7 /* RACDisposable.h */,
				883A84DE1513B5EC006DB4C7 /* RACDisposable.m */,
				884476E2152367D100958F44 /* RACScopedDisposable.h */,
				884476E3152367D100958F44 /* RACScopedDisposable.m */,
				881E86A01669304700667F7B /* RACCompoundDisposable.h */,
				881E86A11669304700667F7B /* RACCompoundDisposable.m */,
			);
			name = Disposables;
			sourceTree = "<group>";
		};
		D0D486FE164253E100DD7605 /* Commands */ = {
			isa = PBXGroup;
			children = (
				882093E91501E6EE00796685 /* RACCommand.h */,
				882093EA1501E6EE00796685 /* RACCommand.m */,
			);
			name = Commands;
			sourceTree = "<group>";
		};
		D0E967561641EF8200FCFF06 /* Sequences */ = {
			isa = PBXGroup;
			children = (
				D0E967671641EF9C00FCFF06 /* RACSequence.h */,
				D0E967681641EF9C00FCFF06 /* RACSequence.m */,
				D0E967611641EF9C00FCFF06 /* RACArraySequence.h */,
				D0E967621641EF9C00FCFF06 /* RACArraySequence.m */,
				D0E967631641EF9C00FCFF06 /* RACDynamicSequence.h */,
				D0E967641641EF9C00FCFF06 /* RACDynamicSequence.m */,
				5F9743F51694A2460024EB82 /* RACEagerSequence.h */,
				5F9743F61694A2460024EB82 /* RACEagerSequence.m */,
				D0E967651641EF9C00FCFF06 /* RACEmptySequence.h */,
				D0E967661641EF9C00FCFF06 /* RACEmptySequence.m */,
				D0E967691641EF9C00FCFF06 /* RACStringSequence.h */,
				D0E9676A1641EF9C00FCFF06 /* RACStringSequence.m */,
				D0EE2849164D906B006954A4 /* RACSignalSequence.h */,
				D0EE284A164D906B006954A4 /* RACSignalSequence.m */,
				D0307EDB1731AAE100D83211 /* RACTupleSequence.h */,
				D0307EDC1731AAE100D83211 /* RACTupleSequence.m */,
				D07CD7141731BA3900DE2394 /* RACUnarySequence.h */,
				D07CD7151731BA3900DE2394 /* RACUnarySequence.m */,
			);
			name = Sequences;
			sourceTree = "<group>";
		};
/* End PBXGroup section */

/* Begin PBXHeadersBuildPhase section */
		88037F8015056328001A5B19 /* Headers */ = {
			isa = PBXHeadersBuildPhase;
			buildActionMask = 2147483647;
			files = (
				882D071917614FA7009EDA69 /* RACTargetQueueScheduler.h in Headers */,
				881E87AC16695C5600667F7B /* RACQueueScheduler.h in Headers */,
				88037FB81505645C001A5B19 /* ReactiveCocoa.h in Headers */,
				88037FBB1505646C001A5B19 /* NSObject+RACPropertySubscribing.h in Headers */,
				88037FBC1505646C001A5B19 /* RACSignal.h in Headers */,
				88037FBE1505646C001A5B19 /* RACSubscriber.h in Headers */,
				88037FC11505646C001A5B19 /* RACCommand.h in Headers */,
				88037FC21505646C001A5B19 /* NSControl+RACCommandSupport.h in Headers */,
				880B9176150B09190008488E /* RACSubject.h in Headers */,
				88F440D3153DADEA0097B4C3 /* NSObject+RACAppKitBindings.h in Headers */,
				88D4AB3E1510F6C30011494F /* RACReplaySubject.h in Headers */,
				883A84DA1513964B006DB4C7 /* RACBehaviorSubject.h in Headers */,
				883A84DF1513B5EC006DB4C7 /* RACDisposable.h in Headers */,
				886F702A1551CF920045D68B /* RACGroupedSignal.h in Headers */,
				881B37CC152260BF0079220B /* RACUnit.h in Headers */,
				884476E4152367D100958F44 /* RACScopedDisposable.h in Headers */,
				88E2C6B4153C771C00C7493C /* RACScheduler.h in Headers */,
				88B76F8E153726B00053EAE2 /* RACTuple.h in Headers */,
				886CEAE2163DE942007632D1 /* NSObject+RACLifting.h in Headers */,
				D0D910CE15F915BD00AD2DDA /* RACSignal+Operations.h in Headers */,
				D0E9676B1641EF9C00FCFF06 /* NSArray+RACSequenceAdditions.h in Headers */,
				D0E9676F1641EF9C00FCFF06 /* NSDictionary+RACSequenceAdditions.h in Headers */,
				D0E967731641EF9C00FCFF06 /* NSOrderedSet+RACSequenceAdditions.h in Headers */,
				D0E967771641EF9C00FCFF06 /* NSSet+RACSequenceAdditions.h in Headers */,
				D0E9677B1641EF9C00FCFF06 /* NSString+RACSequenceAdditions.h in Headers */,
				D0E9678B1641EF9C00FCFF06 /* RACSequence.h in Headers */,
				88A0B6D3165B2B77005DE8F3 /* RACSubscriptingAssignmentTrampoline.h in Headers */,
				D0D487011642550100DD7605 /* RACStream.h in Headers */,
				88C5A0241692460A0045EF05 /* RACMulticastConnection.h in Headers */,
				881E86A21669304800667F7B /* RACCompoundDisposable.h in Headers */,
				5F244771167E5EDE0062180C /* RACPropertySubject.h in Headers */,
				888439A31634E10D00DED0DB /* RACBlockTrampoline.h in Headers */,
				887ACDA7165878A8009190AD /* NSInvocation+RACTypeParsing.h in Headers */,
				881E87B216695EDF00667F7B /* RACImmediateScheduler.h in Headers */,
				881E87C41669636000667F7B /* RACSubscriptionScheduler.h in Headers */,
				5F45A885168CFA3E00B58A2B /* RACObservablePropertySubject.h in Headers */,
				8857BB82152A27A9009804CC /* NSObject+RACKVOWrapper.h in Headers */,
				880D7A5A16F7B351004A3361 /* NSObject+RACSelectorSignal.h in Headers */,
				6E58405516F22D7500F588A6 /* NSObject+RACDeallocating.h in Headers */,
				5F6FE8531692568A00A8D7A6 /* RACBinding.h in Headers */,
				882D072117615381009EDA69 /* RACQueueScheduler+Subclass.h in Headers */,
				D005A259169A3B7D00A9D2DB /* RACBacktrace.h in Headers */,
				5F773DEA169B46670023069D /* NSEnumerator+RACSequenceAdditions.h in Headers */,
				D077A16D169B740200057BB1 /* RACEvent.h in Headers */,
				547DAFFC178F4E8B00DF3E5B /* RACSwitchSignalExamples.h in Headers */,
				8837EA1616A5A33300FC3CDF /* RACKVOTrampoline.h in Headers */,
				D0A0B01516EAA3D100C47593 /* NSText+RACSignalSupport.h in Headers */,
				D0A0B03B16EAA9AC00C47593 /* NSControl+RACTextSignalSupport.h in Headers */,
				D094E44917775AF200906BF7 /* EXTKeyPathCoding.h in Headers */,
				D094E44B17775AF200906BF7 /* EXTScope.h in Headers */,
				D094E44F17775AF200906BF7 /* metamacros.h in Headers */,
			);
			runOnlyForDeploymentPostprocessing = 0;
		};
		88F440A9153DAC820097B4C3 /* Headers */ = {
			isa = PBXHeadersBuildPhase;
			buildActionMask = 2147483647;
			files = (
				880D7A5B16F7B351004A3361 /* NSObject+RACSelectorSignal.h in Headers */,
				5F244772167E5EDE0062180C /* RACPropertySubject.h in Headers */,
				5F45A886168CFA3E00B58A2B /* RACObservablePropertySubject.h in Headers */,
				5F6FE8541692568A00A8D7A6 /* RACBinding.h in Headers */,
				D08FF264169A32D100743C6D /* ReactiveCocoa.h in Headers */,
				D08FF265169A32DC00743C6D /* RACSubscriber.h in Headers */,
				D08FF267169A330000743C6D /* RACUnit.h in Headers */,
				D08FF268169A330000743C6D /* RACTuple.h in Headers */,
				D08FF269169A330000743C6D /* RACBacktrace.h in Headers */,
				D08FF26A169A330000743C6D /* RACSubscriptingAssignmentTrampoline.h in Headers */,
				D08FF26C169A331A00743C6D /* RACStream.h in Headers */,
				D08FF26D169A331A00743C6D /* RACSignal.h in Headers */,
				D08FF26E169A331A00743C6D /* RACSignal+Operations.h in Headers */,
				D08FF26F169A331A00743C6D /* RACMulticastConnection.h in Headers */,
				D08FF270169A331A00743C6D /* RACGroupedSignal.h in Headers */,
				D08FF271169A331A00743C6D /* RACSubject.h in Headers */,
				D08FF272169A331A00743C6D /* RACReplaySubject.h in Headers */,
				D08FF273169A331A00743C6D /* RACBehaviorSubject.h in Headers */,
				D08FF274169A331A00743C6D /* RACDisposable.h in Headers */,
				D08FF275169A331A00743C6D /* RACScopedDisposable.h in Headers */,
				D08FF276169A331A00743C6D /* RACCompoundDisposable.h in Headers */,
				D08FF277169A331B00743C6D /* RACCommand.h in Headers */,
				D08FF278169A331B00743C6D /* RACSequence.h in Headers */,
				D08FF27A169A331B00743C6D /* RACEagerSequence.h in Headers */,
				D08FF27B169A331B00743C6D /* RACDynamicSequence.h in Headers */,
				D08FF27C169A331B00743C6D /* RACEmptySequence.h in Headers */,
				D08FF27D169A331B00743C6D /* RACStringSequence.h in Headers */,
				D08FF27E169A331B00743C6D /* RACSignalSequence.h in Headers */,
				D08FF27F169A331B00743C6D /* RACScheduler.h in Headers */,
				D08FF26B169A330000743C6D /* NSObject+RACLifting.h in Headers */,
				D08FF280169A333400743C6D /* NSArray+RACSequenceAdditions.h in Headers */,
				D08FF281169A333400743C6D /* NSDictionary+RACSequenceAdditions.h in Headers */,
				D08FF282169A333400743C6D /* NSOrderedSet+RACSequenceAdditions.h in Headers */,
				D08FF283169A333400743C6D /* NSSet+RACSequenceAdditions.h in Headers */,
				D08FF284169A333400743C6D /* NSString+RACSequenceAdditions.h in Headers */,
				D08FF285169A333400743C6D /* UIControl+RACSignalSupport.h in Headers */,
				D08FF286169A333400743C6D /* UITextField+RACSignalSupport.h in Headers */,
				D08FF287169A333400743C6D /* UITextView+RACSignalSupport.h in Headers */,
				D08FF289169A333400743C6D /* NSObject+RACPropertySubscribing.h in Headers */,
				5F773DEB169B46670023069D /* NSEnumerator+RACSequenceAdditions.h in Headers */,
				D077A16E169B740200057BB1 /* RACEvent.h in Headers */,
				6EA0C08216F4AEC1006EBEB2 /* NSObject+RACDeallocating.h in Headers */,
				27A887D21703DDEB00040001 /* UIBarButtonItem+RACCommandSupport.h in Headers */,
				D0307EE71731AAF800D83211 /* RACArraySequence.h in Headers */,
				1EC06B17173CB04000365258 /* UIGestureRecognizer+RACSignalSupport.h in Headers */,
				5EE9A7931760D61300EAF5A2 /* UIButton+RACCommandSupport.h in Headers */,
				88302C961762EC79003633BD /* RACQueueScheduler.h in Headers */,
				88302C9B1762EC7E003633BD /* RACQueueScheduler+Subclass.h in Headers */,
				88302CA21762F62D003633BD /* RACTargetQueueScheduler.h in Headers */,
				D0C55CE017758EDC008CDDCA /* RACDelegateProxy.h in Headers */,
				557A4B5A177648C7008EF796 /* UIActionSheet+RACSignalSupport.h in Headers */,
				ACB0EAF41797DDD400942FFC /* UIAlertView+RACSignalSupport.h in Headers */,
				D094E44A17775AF200906BF7 /* EXTKeyPathCoding.h in Headers */,
				D094E44C17775AF200906BF7 /* EXTScope.h in Headers */,
				D094E45017775AF200906BF7 /* metamacros.h in Headers */,
				5F4378B6179A9EB500F8F1C0 /* UISlider+RACSignalSupport.h in Headers */,
				5F4378BB179AA61B00F8F1C0 /* UISegmentedControl+RACSignalSupport.h in Headers */,
				5F4378C0179AA9B800F8F1C0 /* UISwitch+RACSignalSupport.h in Headers */,
				5F4378C5179AAD0600F8F1C0 /* UIDatePicker+RACSignalSupport.h in Headers */,
				5F4378CA179AAE1E00F8F1C0 /* UIStepper+RACSignalSupport.h in Headers */,
			);
			runOnlyForDeploymentPostprocessing = 0;
		};
/* End PBXHeadersBuildPhase section */

/* Begin PBXNativeTarget section */
		1860F411177C91B500C7B3C9 /* ReactiveCocoa-iOS-UIKitTestHost */ = {
			isa = PBXNativeTarget;
			buildConfigurationList = 1860F44C177C91B500C7B3C9 /* Build configuration list for PBXNativeTarget "ReactiveCocoa-iOS-UIKitTestHost" */;
			buildPhases = (
				1860F40E177C91B500C7B3C9 /* Sources */,
				1860F40F177C91B500C7B3C9 /* Frameworks */,
				1860F410177C91B500C7B3C9 /* Resources */,
			);
			buildRules = (
			);
			dependencies = (
			);
			name = "ReactiveCocoa-iOS-UIKitTestHost";
			productName = "ReactiveCocoa-iOS-UIKitTestHost";
			productReference = 1860F412177C91B500C7B3C9 /* ReactiveCocoa-iOS-UIKitTestHost.app */;
			productType = "com.apple.product-type.application";
		};
		1860F42F177C91B500C7B3C9 /* ReactiveCocoa-iOS-UIKitTestHostTests */ = {
			isa = PBXNativeTarget;
			buildConfigurationList = 1860F44D177C91B500C7B3C9 /* Build configuration list for PBXNativeTarget "ReactiveCocoa-iOS-UIKitTestHostTests" */;
			buildPhases = (
				1860F42B177C91B500C7B3C9 /* Sources */,
				1860F42C177C91B500C7B3C9 /* Frameworks */,
				1860F42D177C91B500C7B3C9 /* Resources */,
				1860F42E177C91B500C7B3C9 /* ShellScript */,
			);
			buildRules = (
			);
			dependencies = (
				1860F452177C960700C7B3C9 /* PBXTargetDependency */,
				1860F454177C960700C7B3C9 /* PBXTargetDependency */,
				1860F436177C91B500C7B3C9 /* PBXTargetDependency */,
			);
			name = "ReactiveCocoa-iOS-UIKitTestHostTests";
			productName = "ReactiveCocoa-iOS-UIKitTestHostTests";
			productReference = 1860F430177C91B500C7B3C9 /* ReactiveCocoa-iOS-UIKitTestHostTests.octest */;
			productType = "com.apple.product-type.bundle";
		};
		5FAF5222174D4C2000CAC810 /* ReactiveCocoaTests-iOS */ = {
			isa = PBXNativeTarget;
			buildConfigurationList = 5FAF523D174D4C2000CAC810 /* Build configuration list for PBXNativeTarget "ReactiveCocoaTests-iOS" */;
			buildPhases = (
				5FAF521E174D4C2000CAC810 /* Sources */,
				5FAF521F174D4C2000CAC810 /* Frameworks */,
				5FAF5220174D4C2000CAC810 /* Resources */,
				5FAF5221174D4C2000CAC810 /* ShellScript */,
			);
			buildRules = (
			);
			dependencies = (
				D0ED9DBE1750180B003859A6 /* PBXTargetDependency */,
				D0ED9DC01750180B003859A6 /* PBXTargetDependency */,
				D0ED9DB617501806003859A6 /* PBXTargetDependency */,
			);
			name = "ReactiveCocoaTests-iOS";
			productName = "ReactiveCocoaTests-iOS";
			productReference = 5FAF5223174D4C2000CAC810 /* ReactiveCocoaTests-iOS.octest */;
			productType = "com.apple.product-type.bundle";
		};
		88037F8215056328001A5B19 /* ReactiveCocoa */ = {
			isa = PBXNativeTarget;
			buildConfigurationList = 88037F8F15056328001A5B19 /* Build configuration list for PBXNativeTarget "ReactiveCocoa" */;
			buildPhases = (
				88037F7E15056328001A5B19 /* Sources */,
				88037F7F15056328001A5B19 /* Frameworks */,
				88037F8015056328001A5B19 /* Headers */,
				88037F8115056328001A5B19 /* Resources */,
			);
			buildRules = (
			);
			dependencies = (
			);
			name = ReactiveCocoa;
			productName = ReactiveCocoa;
			productReference = 88037F8315056328001A5B19 /* ReactiveCocoa.framework */;
			productType = "com.apple.product-type.framework";
		};
		88CDF7DB15000FCF00163A9F /* ReactiveCocoaTests */ = {
			isa = PBXNativeTarget;
			buildConfigurationList = 88CDF7F015000FCF00163A9F /* Build configuration list for PBXNativeTarget "ReactiveCocoaTests" */;
			buildPhases = (
				88CDF7D715000FCF00163A9F /* Sources */,
				88CDF7D815000FCF00163A9F /* Frameworks */,
				88CDF7D915000FCF00163A9F /* Resources */,
				8820937F1501C94E00796685 /* Copy Frameworks */,
				88CDF7DA15000FCF00163A9F /* ShellScript */,
			);
			buildRules = (
			);
			dependencies = (
				8803807015056B1B001A5B19 /* PBXTargetDependency */,
				8803806E15056B15001A5B19 /* PBXTargetDependency */,
				88037FDB150564E9001A5B19 /* PBXTargetDependency */,
			);
			name = ReactiveCocoaTests;
			productName = GHObservableTests;
			productReference = 88CDF7DC15000FCF00163A9F /* ReactiveCocoaTests.octest */;
			productType = "com.apple.product-type.bundle";
		};
		88F440AA153DAC820097B4C3 /* ReactiveCocoa-iOS */ = {
			isa = PBXNativeTarget;
			buildConfigurationList = 88F440B3153DAC820097B4C3 /* Build configuration list for PBXNativeTarget "ReactiveCocoa-iOS" */;
			buildPhases = (
				88F440A7153DAC820097B4C3 /* Sources */,
				88F440A8153DAC820097B4C3 /* Frameworks */,
				88F440A9153DAC820097B4C3 /* Headers */,
			);
			buildRules = (
			);
			dependencies = (
			);
			name = "ReactiveCocoa-iOS";
			productName = ReactiveCocoaLib;
			productReference = 88F440AB153DAC820097B4C3 /* libReactiveCocoa-iOS.a */;
			productType = "com.apple.product-type.library.static";
		};
/* End PBXNativeTarget section */

/* Begin PBXProject section */
		88CDF7B215000FCE00163A9F /* Project object */ = {
			isa = PBXProject;
			attributes = {
				CLASSPREFIX = RAC;
				LastUpgradeCheck = 0500;
				ORGANIZATIONNAME = "GitHub, Inc.";
			};
			buildConfigurationList = 88CDF7B515000FCE00163A9F /* Build configuration list for PBXProject "ReactiveCocoa" */;
			compatibilityVersion = "Xcode 3.2";
			developmentRegion = English;
			hasScannedForEncodings = 0;
			knownRegions = (
				en,
			);
			mainGroup = 88CDF7B015000FCE00163A9F;
			productRefGroup = 88CDF7BC15000FCE00163A9F /* Products */;
			projectDirPath = "";
			projectReferences = (
				{
					ProductGroup = 8803804915056ACA001A5B19 /* Products */;
					ProjectRef = 8803804815056ACA001A5B19 /* Expecta.xcodeproj */;
				},
				{
					ProductGroup = 8803805C15056AD7001A5B19 /* Products */;
					ProjectRef = 8803805B15056AD7001A5B19 /* Specta.xcodeproj */;
				},
			);
			projectRoot = "";
			targets = (
				88037F8215056328001A5B19 /* ReactiveCocoa */,
				88F440AA153DAC820097B4C3 /* ReactiveCocoa-iOS */,
				88CDF7DB15000FCF00163A9F /* ReactiveCocoaTests */,
				5FAF5222174D4C2000CAC810 /* ReactiveCocoaTests-iOS */,
				1860F411177C91B500C7B3C9 /* ReactiveCocoa-iOS-UIKitTestHost */,
				1860F42F177C91B500C7B3C9 /* ReactiveCocoa-iOS-UIKitTestHostTests */,
			);
		};
/* End PBXProject section */

/* Begin PBXReferenceProxy section */
		8803805315056ACB001A5B19 /* libExpecta.a */ = {
			isa = PBXReferenceProxy;
			fileType = archive.ar;
			path = libExpecta.a;
			remoteRef = 8803805215056ACB001A5B19 /* PBXContainerItemProxy */;
			sourceTree = BUILT_PRODUCTS_DIR;
		};
		8803805515056ACB001A5B19 /* libExpecta-iOS.a */ = {
			isa = PBXReferenceProxy;
			fileType = archive.ar;
			path = "libExpecta-iOS.a";
			remoteRef = 8803805415056ACB001A5B19 /* PBXContainerItemProxy */;
			sourceTree = BUILT_PRODUCTS_DIR;
		};
		8803805715056ACB001A5B19 /* ExpectaTests.octest */ = {
			isa = PBXReferenceProxy;
			fileType = wrapper.cfbundle;
			path = ExpectaTests.octest;
			remoteRef = 8803805615056ACB001A5B19 /* PBXContainerItemProxy */;
			sourceTree = BUILT_PRODUCTS_DIR;
		};
		8803805915056ACB001A5B19 /* Expecta-iOSTests.octest */ = {
			isa = PBXReferenceProxy;
			fileType = wrapper.cfbundle;
			path = "Expecta-iOSTests.octest";
			remoteRef = 8803805815056ACB001A5B19 /* PBXContainerItemProxy */;
			sourceTree = BUILT_PRODUCTS_DIR;
		};
		8803806615056AD7001A5B19 /* libSpecta.a */ = {
			isa = PBXReferenceProxy;
			fileType = archive.ar;
			path = libSpecta.a;
			remoteRef = 8803806515056AD7001A5B19 /* PBXContainerItemProxy */;
			sourceTree = BUILT_PRODUCTS_DIR;
		};
		8803806815056AD7001A5B19 /* libSpecta-iOS.a */ = {
			isa = PBXReferenceProxy;
			fileType = archive.ar;
			path = "libSpecta-iOS.a";
			remoteRef = 8803806715056AD7001A5B19 /* PBXContainerItemProxy */;
			sourceTree = BUILT_PRODUCTS_DIR;
		};
		8803806A15056AD7001A5B19 /* SpectaTests.octest */ = {
			isa = PBXReferenceProxy;
			fileType = wrapper.cfbundle;
			path = SpectaTests.octest;
			remoteRef = 8803806915056AD7001A5B19 /* PBXContainerItemProxy */;
			sourceTree = BUILT_PRODUCTS_DIR;
		};
		8803806C15056AD7001A5B19 /* Specta-iOSTests.octest */ = {
			isa = PBXReferenceProxy;
			fileType = wrapper.cfbundle;
			path = "Specta-iOSTests.octest";
			remoteRef = 8803806B15056AD7001A5B19 /* PBXContainerItemProxy */;
			sourceTree = BUILT_PRODUCTS_DIR;
		};
/* End PBXReferenceProxy section */

/* Begin PBXResourcesBuildPhase section */
		1860F410177C91B500C7B3C9 /* Resources */ = {
			isa = PBXResourcesBuildPhase;
			buildActionMask = 2147483647;
			files = (
				1860F41E177C91B500C7B3C9 /* InfoPlist.strings in Resources */,
				1860F426177C91B500C7B3C9 /* Default.png in Resources */,
				1860F428177C91B500C7B3C9 /* Default@2x.png in Resources */,
				1860F42A177C91B500C7B3C9 /* Default-568h@2x.png in Resources */,
			);
			runOnlyForDeploymentPostprocessing = 0;
		};
		1860F42D177C91B500C7B3C9 /* Resources */ = {
			isa = PBXResourcesBuildPhase;
			buildActionMask = 2147483647;
			files = (
				1860F43C177C91B500C7B3C9 /* InfoPlist.strings in Resources */,
			);
			runOnlyForDeploymentPostprocessing = 0;
		};
		5FAF5220174D4C2000CAC810 /* Resources */ = {
			isa = PBXResourcesBuildPhase;
			buildActionMask = 2147483647;
			files = (
			);
			runOnlyForDeploymentPostprocessing = 0;
		};
		88037F8115056328001A5B19 /* Resources */ = {
			isa = PBXResourcesBuildPhase;
			buildActionMask = 2147483647;
			files = (
			);
			runOnlyForDeploymentPostprocessing = 0;
		};
		88CDF7D915000FCF00163A9F /* Resources */ = {
			isa = PBXResourcesBuildPhase;
			buildActionMask = 2147483647;
			files = (
				88CDF7E715000FCF00163A9F /* InfoPlist.strings in Resources */,
			);
			runOnlyForDeploymentPostprocessing = 0;
		};
/* End PBXResourcesBuildPhase section */

/* Begin PBXShellScriptBuildPhase section */
		1860F42E177C91B500C7B3C9 /* ShellScript */ = {
			isa = PBXShellScriptBuildPhase;
			buildActionMask = 2147483647;
			files = (
			);
			inputPaths = (
			);
			outputPaths = (
			);
			runOnlyForDeploymentPostprocessing = 0;
			shellPath = /bin/sh;
			shellScript = "# Run the unit tests in this test bundle.\n\"${SYSTEM_DEVELOPER_DIR}/Tools/RunUnitTests\"\n";
		};
		5FAF5221174D4C2000CAC810 /* ShellScript */ = {
			isa = PBXShellScriptBuildPhase;
			buildActionMask = 2147483647;
			files = (
			);
			inputPaths = (
			);
			outputPaths = (
			);
			runOnlyForDeploymentPostprocessing = 0;
			shellPath = /bin/sh;
			shellScript = "# Run the unit tests in this test bundle.\n\"${SYSTEM_DEVELOPER_DIR}/Tools/RunUnitTests\"\n";
		};
		88CDF7DA15000FCF00163A9F /* ShellScript */ = {
			isa = PBXShellScriptBuildPhase;
			buildActionMask = 2147483647;
			files = (
			);
			inputPaths = (
			);
			outputPaths = (
			);
			runOnlyForDeploymentPostprocessing = 0;
			shellPath = /bin/sh;
			shellScript = "# Run the unit tests in this test bundle.\n\"${SYSTEM_DEVELOPER_DIR}/Tools/RunUnitTests\"\n";
		};
/* End PBXShellScriptBuildPhase section */

/* Begin PBXSourcesBuildPhase section */
		1860F40E177C91B500C7B3C9 /* Sources */ = {
			isa = PBXSourcesBuildPhase;
			buildActionMask = 2147483647;
			files = (
				1860F420177C91B500C7B3C9 /* main.m in Sources */,
				1860F424177C91B500C7B3C9 /* RACAppDelegate.m in Sources */,
				1860F465177C9A2F00C7B3C9 /* RACSubscriber.m in Sources */,
				1860F466177C9A2F00C7B3C9 /* RACPassthroughSubscriber.m in Sources */,
				1860F467177C9A2F00C7B3C9 /* RACBlockTrampoline.m in Sources */,
				1860F468177C9A2F00C7B3C9 /* RACUnit.m in Sources */,
				1860F469177C9A2F00C7B3C9 /* RACTuple.m in Sources */,
				1860F46A177C9A2F00C7B3C9 /* RACBacktrace.m in Sources */,
				1860F46B177C9A2F00C7B3C9 /* RACSubscriptingAssignmentTrampoline.m in Sources */,
				1860F46C177C9A2F00C7B3C9 /* NSObject+RACDeallocating.m in Sources */,
				1860F46D177C9A2F00C7B3C9 /* NSObject+RACLifting.m in Sources */,
				1860F46E177C9A2F00C7B3C9 /* NSInvocation+RACTypeParsing.m in Sources */,
				1860F46F177C9A2F00C7B3C9 /* RACStream.m in Sources */,
				1860F470177C9A3200C7B3C9 /* RACSignal.m in Sources */,
				1860F471177C9A3200C7B3C9 /* RACSignal+Operations.m in Sources */,
				1860F472177C9A3200C7B3C9 /* RACEvent.m in Sources */,
				1860F473177C9A3200C7B3C9 /* RACMulticastConnection.m in Sources */,
				1860F474177C9A3200C7B3C9 /* RACGroupedSignal.m in Sources */,
				1860F475177C9A3800C7B3C9 /* RACSubject.m in Sources */,
				1860F476177C9A3800C7B3C9 /* RACReplaySubject.m in Sources */,
				1860F477177C9A3800C7B3C9 /* RACBehaviorSubject.m in Sources */,
				1860F478177C9A3E00C7B3C9 /* RACDisposable.m in Sources */,
				1860F479177C9A3E00C7B3C9 /* RACScopedDisposable.m in Sources */,
				1860F47A177C9A3E00C7B3C9 /* RACCompoundDisposable.m in Sources */,
				1860F47B177C9A4400C7B3C9 /* RACCommand.m in Sources */,
				1860F47C177C9A5300C7B3C9 /* RACSequence.m in Sources */,
				1860F47D177C9A5300C7B3C9 /* RACArraySequence.m in Sources */,
				1860F47E177C9A5300C7B3C9 /* RACDynamicSequence.m in Sources */,
				1860F47F177C9A5300C7B3C9 /* RACEagerSequence.m in Sources */,
				1860F480177C9A5300C7B3C9 /* RACEmptySequence.m in Sources */,
				1860F481177C9A5300C7B3C9 /* RACStringSequence.m in Sources */,
				1860F482177C9A5300C7B3C9 /* RACSignalSequence.m in Sources */,
				1860F483177C9A5300C7B3C9 /* RACTupleSequence.m in Sources */,
				1860F484177C9A5300C7B3C9 /* RACUnarySequence.m in Sources */,
				1860F485177C9A5700C7B3C9 /* RACScheduler.m in Sources */,
				1860F486177C9A5700C7B3C9 /* RACQueueScheduler.m in Sources */,
				1860F487177C9A5700C7B3C9 /* RACTargetQueueScheduler.m in Sources */,
				1860F488177C9A5700C7B3C9 /* RACImmediateScheduler.m in Sources */,
				1860F489177C9A5700C7B3C9 /* RACSubscriptionScheduler.m in Sources */,
				1860F48A177C9A5C00C7B3C9 /* NSArray+RACSequenceAdditions.m in Sources */,
				1860F48B177C9A5C00C7B3C9 /* NSDictionary+RACSequenceAdditions.m in Sources */,
				1860F48C177C9A5C00C7B3C9 /* NSEnumerator+RACSequenceAdditions.m in Sources */,
				1860F48D177C9A5D00C7B3C9 /* NSObject+RACDescription.m in Sources */,
				1860F48E177C9A5D00C7B3C9 /* NSObject+RACSelectorSignal.m in Sources */,
				1860F48F177C9A5D00C7B3C9 /* NSOrderedSet+RACSequenceAdditions.m in Sources */,
				1860F490177C9A5D00C7B3C9 /* NSSet+RACSequenceAdditions.m in Sources */,
				1860F491177C9A5D00C7B3C9 /* NSString+RACSequenceAdditions.m in Sources */,
				1860F492177C9A6100C7B3C9 /* RACDelegateProxy.m in Sources */,
				1860F493177C9A6100C7B3C9 /* UIBarButtonItem+RACCommandSupport.m in Sources */,
				1860F494177C9A6100C7B3C9 /* UIButton+RACCommandSupport.m in Sources */,
				1860F495177C9A6100C7B3C9 /* UIControl+RACSignalSupport.m in Sources */,
				1860F496177C9A6100C7B3C9 /* UIGestureRecognizer+RACSignalSupport.m in Sources */,
				1860F497177C9A6100C7B3C9 /* UITextField+RACSignalSupport.m in Sources */,
				1860F498177C9A6100C7B3C9 /* UITextView+RACSignalSupport.m in Sources */,
				1860F499177C9A7D00C7B3C9 /* RACPropertySubject.m in Sources */,
				1860F49A177C9A7D00C7B3C9 /* RACBinding.m in Sources */,
				1860F49B177C9A7D00C7B3C9 /* RACObservablePropertySubject.m in Sources */,
				1860F49D177C9A7D00C7B3C9 /* NSObject+RACKVOWrapper.m in Sources */,
				1860F49E177C9A7D00C7B3C9 /* NSString+RACKeyPathUtilities.m in Sources */,
				1860F49F177C9A7D00C7B3C9 /* RACKVOTrampoline.m in Sources */,
				1860F4A0177C9A7D00C7B3C9 /* NSObject+RACPropertySubscribing.m in Sources */,
				1860F4A2177C9A8700C7B3C9 /* RACValueTransformer.m in Sources */,
				1860F4A3177C9AC100C7B3C9 /* RACObjCRuntime.m in Sources */,
				1860F4A4177C9ACD00C7B3C9 /* NSData+RACSupport.m in Sources */,
				1860F4A5177C9ACD00C7B3C9 /* NSFileHandle+RACSupport.m in Sources */,
				1860F4A6177C9ACD00C7B3C9 /* NSNotificationCenter+RACSupport.m in Sources */,
				1860F4A7177C9ACD00C7B3C9 /* NSString+RACSupport.m in Sources */,
				5F4375271799774500F8F1C0 /* EXTRuntimeExtensions.m in Sources */,
				5F4378B8179A9EB500F8F1C0 /* UISlider+RACSignalSupport.m in Sources */,
				5F4378BD179AA61B00F8F1C0 /* UISegmentedControl+RACSignalSupport.m in Sources */,
				5F4378C2179AA9B800F8F1C0 /* UISwitch+RACSignalSupport.m in Sources */,
				5F4378C7179AAD0600F8F1C0 /* UIDatePicker+RACSignalSupport.m in Sources */,
				5F4378CC179AAE1E00F8F1C0 /* UIStepper+RACSignalSupport.m in Sources */,
			);
			runOnlyForDeploymentPostprocessing = 0;
		};
		1860F42B177C91B500C7B3C9 /* Sources */ = {
			isa = PBXSourcesBuildPhase;
			buildActionMask = 2147483647;
			files = (
				1860F44F177C958300C7B3C9 /* UITextFieldRACSupportSpec.m in Sources */,
				1860F450177C958900C7B3C9 /* UITextViewRACSupportSpec.m in Sources */,
				D004BC9C177E1A2B00A5B8C5 /* UIActionSheetRACSupportSpec.m in Sources */,
			);
			runOnlyForDeploymentPostprocessing = 0;
		};
		5FAF521E174D4C2000CAC810 /* Sources */ = {
			isa = PBXSourcesBuildPhase;
			buildActionMask = 2147483647;
			files = (
				5FAF523E174D4D3200CAC810 /* NSEnumeratorRACSequenceAdditionsSpec.m in Sources */,
				5FAF523F174D4D3600CAC810 /* NSNotificationCenterRACSupportSpec.m in Sources */,
				5FAF5240174D4D5600CAC810 /* NSObjectRACDeallocatingSpec.m in Sources */,
				5FAF5241174D4D5600CAC810 /* NSObjectRACLiftingSpec.m in Sources */,
				5FAF5242174D4D5600CAC810 /* NSObjectRACPropertySubscribingExamples.m in Sources */,
				5FAF5243174D4D5600CAC810 /* NSObjectRACPropertySubscribingSpec.m in Sources */,
				5FAF5244174D4D5600CAC810 /* NSStringRACKeyPathUtilitiesSpec.m in Sources */,
				5FAF5246174D4D5600CAC810 /* RACBacktraceSpec.m in Sources */,
				5FAF5247174D4D5600CAC810 /* RACBlockTrampolineSpec.m in Sources */,
				5FAF5248174D4D5600CAC810 /* RACCommandSpec.m in Sources */,
				5FAF5249174D4D5600CAC810 /* RACCompoundDisposableSpec.m in Sources */,
				5FAF524A174D4D5600CAC810 /* RACEventSpec.m in Sources */,
				5FAF524B174D4D5600CAC810 /* RACKVOWrapperSpec.m in Sources */,
				5FAF524C174D4D5600CAC810 /* RACMulticastConnectionSpec.m in Sources */,
				5FAF524D174D4D5600CAC810 /* RACObservablePropertySubjectSpec.m in Sources */,
				5FAF524E174D4D5600CAC810 /* RACPropertySignalExamples.m in Sources */,
				5FAF524F174D4D5600CAC810 /* RACPropertySubjectExamples.m in Sources */,
				5FAF5250174D4D5600CAC810 /* RACPropertySubjectSpec.m in Sources */,
				5FAF5251174D4D5600CAC810 /* RACSchedulerSpec.m in Sources */,
				5FAF5252174D4D5600CAC810 /* RACSequenceAdditionsSpec.m in Sources */,
				5FAF5253174D4D5600CAC810 /* RACSequenceExamples.m in Sources */,
				5FAF5254174D4D5600CAC810 /* RACSequenceSpec.m in Sources */,
				5FAF5255174D4D5600CAC810 /* RACSignalSpec.m in Sources */,
				5FAF5256174D4D5600CAC810 /* RACStreamExamples.m in Sources */,
				547DAFFF178F518C00DF3E5B /* RACSwitchSignalExamples.m in Sources */,
				5FAF5257174D4D5600CAC810 /* RACSubjectSpec.m in Sources */,
				5FAF5258174D4D5600CAC810 /* RACSubscriberExamples.m in Sources */,
				5FAF5259174D4D5600CAC810 /* RACSubscriberSpec.m in Sources */,
				AC65FD52176DECB1005ED22B /* UIAlertViewRACSupportSpec.m in Sources */,
				5FAF525A174D4D5600CAC810 /* RACSubscriptingAssignmentTrampolineSpec.m in Sources */,
				5FAF525B174D4D5600CAC810 /* RACTestObject.m in Sources */,
				5FAF525C174D4D5600CAC810 /* RACTupleSpec.m in Sources */,
				5FAF525D174D4D5600CAC810 /* NSObjectRACSelectorSignalSpec.m in Sources */,
				5FAF525E174D4D5600CAC810 /* RACSubclassObject.m in Sources */,
				5FAF5262174D4D8F00CAC810 /* UIBarButtonItemRACSupportSpec.m in Sources */,
				5FAF526B174D574700CAC810 /* NSData+RACSupport.m in Sources */,
				5FAF526C174D574700CAC810 /* NSFileHandle+RACSupport.m in Sources */,
				5FAF526D174D574700CAC810 /* NSNotificationCenter+RACSupport.m in Sources */,
				5FAF526E174D574700CAC810 /* NSString+RACSupport.m in Sources */,
				88302BFE1762A9E6003633BD /* RACTestExampleScheduler.m in Sources */,
				8884DD6B1756B65300F6C379 /* RACSignalStartExamples.m in Sources */,
				5EE9A79B1760D88500EAF5A2 /* UIButtonRACSupportSpec.m in Sources */,
				88302C2F1762C180003633BD /* RACTargetQueueSchedulerSpec.m in Sources */,
				D0A0E227176A84DB007273ED /* RACDisposableSpec.m in Sources */,
				D066C796176D262500C242D2 /* UIControlRACSupportSpec.m in Sources */,
				D066C79D176D263D00C242D2 /* RACTestUIButton.m in Sources */,
				D0C55CE217759559008CDDCA /* RACDelegateProxySpec.m in Sources */,
			);
			runOnlyForDeploymentPostprocessing = 0;
		};
		88037F7E15056328001A5B19 /* Sources */ = {
			isa = PBXSourcesBuildPhase;
			buildActionMask = 2147483647;
			files = (
				88A0B6D2165B2B09005DE8F3 /* RACBlockTrampoline.m in Sources */,
				88037FC71505647E001A5B19 /* NSObject+RACKVOWrapper.m in Sources */,
				88037FC91505648C001A5B19 /* RACSubscriber.m in Sources */,
				88037FCC1505648C001A5B19 /* RACCommand.m in Sources */,
				88037FCD1505648C001A5B19 /* NSControl+RACCommandSupport.m in Sources */,
				88DA309815071CBA00C19D0F /* RACValueTransformer.m in Sources */,
				880B9177150B09190008488E /* RACSubject.m in Sources */,
				88D4AB3F1510F6C30011494F /* RACReplaySubject.m in Sources */,
				88977C3E1512914A00A09EC5 /* RACSignal.m in Sources */,
				883A84DB1513964B006DB4C7 /* RACBehaviorSubject.m in Sources */,
				883A84E01513B5EC006DB4C7 /* RACDisposable.m in Sources */,
				886678711518DCD800DE77EC /* NSObject+RACPropertySubscribing.m in Sources */,
				881B37CD152260BF0079220B /* RACUnit.m in Sources */,
				884476E5152367D100958F44 /* RACScopedDisposable.m in Sources */,
				88B76F8F153726B00053EAE2 /* RACTuple.m in Sources */,
				88E2C6B5153C771C00C7493C /* RACScheduler.m in Sources */,
				88F440D4153DADEA0097B4C3 /* NSObject+RACAppKitBindings.m in Sources */,
				886F702B1551CF920045D68B /* RACGroupedSignal.m in Sources */,
				A1FCC374156754A7008C9686 /* RACObjCRuntime.m in Sources */,
				D0DFBCCE15DD6D40009DADB3 /* RACBacktrace.m in Sources */,
				D0D910D015F915BD00AD2DDA /* RACSignal+Operations.m in Sources */,
				88FC735716114F9C00F8A774 /* RACSubscriptingAssignmentTrampoline.m in Sources */,
				886CEAE4163DE942007632D1 /* NSObject+RACLifting.m in Sources */,
				887ACDA9165878A8009190AD /* NSInvocation+RACTypeParsing.m in Sources */,
				D0E9676D1641EF9C00FCFF06 /* NSArray+RACSequenceAdditions.m in Sources */,
				D0E967711641EF9C00FCFF06 /* NSDictionary+RACSequenceAdditions.m in Sources */,
				D0E967751641EF9C00FCFF06 /* NSOrderedSet+RACSequenceAdditions.m in Sources */,
				D0E967791641EF9C00FCFF06 /* NSSet+RACSequenceAdditions.m in Sources */,
				D0E9677D1641EF9C00FCFF06 /* NSString+RACSequenceAdditions.m in Sources */,
				D0E967811641EF9C00FCFF06 /* RACArraySequence.m in Sources */,
				D0E967851641EF9C00FCFF06 /* RACDynamicSequence.m in Sources */,
				D0E967891641EF9C00FCFF06 /* RACEmptySequence.m in Sources */,
				D0E9678D1641EF9C00FCFF06 /* RACSequence.m in Sources */,
				D0E967911641EF9C00FCFF06 /* RACStringSequence.m in Sources */,
				D0D487031642550100DD7605 /* RACStream.m in Sources */,
				D0EE284D164D906B006954A4 /* RACSignalSequence.m in Sources */,
				881E86A41669304800667F7B /* RACCompoundDisposable.m in Sources */,
				881E87AE16695C5600667F7B /* RACQueueScheduler.m in Sources */,
				881E87B416695EDF00667F7B /* RACImmediateScheduler.m in Sources */,
				881E87C61669636000667F7B /* RACSubscriptionScheduler.m in Sources */,
				5F244773167E5EDE0062180C /* RACPropertySubject.m in Sources */,
				5F45A887168CFA3E00B58A2B /* RACObservablePropertySubject.m in Sources */,
				5F6FE8551692568A00A8D7A6 /* RACBinding.m in Sources */,
				88C5A026169246140045EF05 /* RACMulticastConnection.m in Sources */,
				5F9743F91694A2460024EB82 /* RACEagerSequence.m in Sources */,
				5F773DEC169B46670023069D /* NSEnumerator+RACSequenceAdditions.m in Sources */,
				D077A16F169B740200057BB1 /* RACEvent.m in Sources */,
				8837EA1816A5A33300FC3CDF /* RACKVOTrampoline.m in Sources */,
				D0A0B01616EAA3D100C47593 /* NSText+RACSignalSupport.m in Sources */,
				D0A0B03C16EAA9AC00C47593 /* NSControl+RACTextSignalSupport.m in Sources */,
				6E58405616F22D7500F588A6 /* NSObject+RACDeallocating.m in Sources */,
				880D7A5C16F7B351004A3361 /* NSObject+RACSelectorSignal.m in Sources */,
				D0307EDF1731AAE100D83211 /* RACTupleSequence.m in Sources */,
				D07CD7181731BA3900DE2394 /* RACUnarySequence.m in Sources */,
				5FDC35051736F54700792E52 /* NSString+RACKeyPathUtilities.m in Sources */,
				D0D243BD1741FA13004359C6 /* NSObject+RACDescription.m in Sources */,
				882D071A17614FA7009EDA69 /* RACTargetQueueScheduler.m in Sources */,
				D0A0E230176A8CD6007273ED /* RACPassthroughSubscriber.m in Sources */,
				D05F9D3717984EC000FD7982 /* EXTRuntimeExtensions.m in Sources */,
			);
			runOnlyForDeploymentPostprocessing = 0;
		};
		88CDF7D715000FCF00163A9F /* Sources */ = {
			isa = PBXSourcesBuildPhase;
			buildActionMask = 2147483647;
			files = (
				8820937C1501C8A600796685 /* RACSignalSpec.m in Sources */,
				547DAFFE178F4E8B00DF3E5B /* RACSwitchSignalExamples.m in Sources */,
				889D0A8015974B2A00F833E3 /* RACSubjectSpec.m in Sources */,
				D041376915D2281C004BBF80 /* RACKVOWrapperSpec.m in Sources */,
				882CCA1E15F1564D00937D6E /* RACCommandSpec.m in Sources */,
				884848B615F658B800B11BD0 /* NSControlRACSupportSpec.m in Sources */,
				88442A341608A9AD00636B49 /* RACTestObject.m in Sources */,
				88FC735B16114FFB00F8A774 /* RACSubscriptingAssignmentTrampolineSpec.m in Sources */,
				8851A38B16161D500050D47F /* NSObjectRACPropertySubscribingSpec.m in Sources */,
				D0D487061642651400DD7605 /* RACSequenceSpec.m in Sources */,
				D0487AB3164314430085D890 /* RACStreamExamples.m in Sources */,
				D0C70F90164337A2007027B4 /* RACSequenceAdditionsSpec.m in Sources */,
				D0C70F93164337E3007027B4 /* RACSequenceExamples.m in Sources */,
				886CEACD163DE669007632D1 /* RACBlockTrampolineSpec.m in Sources */,
				8801E7511644BDE200A155FE /* NSObjectRACLiftingSpec.m in Sources */,
				D05C5C9D16490C4300DE6D3E /* NSData+RACSupport.m in Sources */,
				D05C5C9E16490C4600DE6D3E /* NSFileHandle+RACSupport.m in Sources */,
				D05C5C9F16490C4900DE6D3E /* NSNotificationCenter+RACSupport.m in Sources */,
				D05C5CA016490C4D00DE6D3E /* NSString+RACSupport.m in Sources */,
				D0C70EC616659333005AAD03 /* RACSubscriberExamples.m in Sources */,
				D0C70EC8166595AD005AAD03 /* RACSubscriberSpec.m in Sources */,
				8803C011166732BA00C36839 /* RACSchedulerSpec.m in Sources */,
				881E86BA1669350B00667F7B /* RACCompoundDisposableSpec.m in Sources */,
				D0700F4C1672994D00D7CD30 /* NSNotificationCenterRACSupportSpec.m in Sources */,
				5F2447AD167E87C50062180C /* RACObservablePropertySubjectSpec.m in Sources */,
				D02221621678910900DBD031 /* RACTupleSpec.m in Sources */,
				5F7EFECF168FBC4B0037E500 /* RACPropertySubjectExamples.m in Sources */,
				5F7EFED0168FBC4B0037E500 /* RACPropertySubjectSpec.m in Sources */,
				D0870C6F16884A0600D0E11D /* RACBacktraceSpec.m in Sources */,
				88C5A02916924BFC0045EF05 /* RACMulticastConnectionSpec.m in Sources */,
				D0EDE76716968AB10072A780 /* RACPropertySignalExamples.m in Sources */,
				5F773DF0169B48830023069D /* NSEnumeratorRACSequenceAdditionsSpec.m in Sources */,
				D077A172169B79A900057BB1 /* RACEventSpec.m in Sources */,
				D0A0B01816EAA5CC00C47593 /* NSTextRACSupportSpec.m in Sources */,
				6E58405F16F3414200F588A6 /* NSObjectRACDeallocatingSpec.m in Sources */,
				1E893381171647A5009071B0 /* NSObjectRACPropertySubscribingExamples.m in Sources */,
				880D7A6616F7BB1A004A3361 /* NSObjectRACSelectorSignalSpec.m in Sources */,
				880D7A6916F7BCC7004A3361 /* RACSubclassObject.m in Sources */,
				5FDC350F1736F81900792E52 /* NSStringRACKeyPathUtilitiesSpec.m in Sources */,
				88302BFD1762A9E6003633BD /* RACTestExampleScheduler.m in Sources */,
				8884DD651756ACF600F6C379 /* RACSignalStartExamples.m in Sources */,
				88302C2E1762C180003633BD /* RACTargetQueueSchedulerSpec.m in Sources */,
				D0A0E226176A84DB007273ED /* RACDisposableSpec.m in Sources */,
				D011F9D01782AFD400EE7E38 /* NSObjectRACAppKitBindingsSpec.m in Sources */,
			);
			runOnlyForDeploymentPostprocessing = 0;
		};
		88F440A7153DAC820097B4C3 /* Sources */ = {
			isa = PBXSourcesBuildPhase;
			buildActionMask = 2147483647;
			files = (
				27A887D11703DC6800040001 /* UIBarButtonItem+RACCommandSupport.m in Sources */,
				8882D4601673B0450080E7CD /* RACBlockTrampoline.m in Sources */,
				88F440BA153DAD570097B4C3 /* RACCommand.m in Sources */,
				88F440BC153DAD5A0097B4C3 /* RACSubscriber.m in Sources */,
				88F440BD153DAD5C0097B4C3 /* RACSignal.m in Sources */,
				88F440CF153DAD850097B4C3 /* NSObject+RACPropertySubscribing.m in Sources */,
				ACB0EAF31797DDD400942FFC /* UIAlertView+RACSignalSupport.m in Sources */,
				88F440CE153DAD830097B4C3 /* NSObject+RACKVOWrapper.m in Sources */,
				88F440C1153DAD640097B4C3 /* RACReplaySubject.m in Sources */,
				88F440C0153DAD630097B4C3 /* RACSubject.m in Sources */,
				88F440C6153DAD6E0097B4C3 /* RACScopedDisposable.m in Sources */,
				88F440C3153DAD690097B4C3 /* RACBehaviorSubject.m in Sources */,
				88F440C9153DAD740097B4C3 /* RACUnit.m in Sources */,
				88F440CB153DAD780097B4C3 /* RACScheduler.m in Sources */,
				88F440CA153DAD760097B4C3 /* RACTuple.m in Sources */,
				88F440C5153DAD6C0097B4C3 /* RACDisposable.m in Sources */,
				88F44263153DC2C70097B4C3 /* UIControl+RACSignalSupport.m in Sources */,
				886F702C1551CF9D0045D68B /* RACGroupedSignal.m in Sources */,
				88F44267153DCAC50097B4C3 /* UITextField+RACSignalSupport.m in Sources */,
				A1FCC27715666AA3008C9686 /* UITextView+RACSignalSupport.m in Sources */,
				A1FCC375156754A7008C9686 /* RACObjCRuntime.m in Sources */,
				A1FCC37B1567DED0008C9686 /* RACDelegateProxy.m in Sources */,
				D0DFBCCF15DD6D40009DADB3 /* RACBacktrace.m in Sources */,
				D0D910D115F915BD00AD2DDA /* RACSignal+Operations.m in Sources */,
				88FC735816114F9C00F8A774 /* RACSubscriptingAssignmentTrampoline.m in Sources */,
				886CEAE5163DE942007632D1 /* NSObject+RACLifting.m in Sources */,
				887ACDAA165878A8009190AD /* NSInvocation+RACTypeParsing.m in Sources */,
				D0E9676E1641EF9C00FCFF06 /* NSArray+RACSequenceAdditions.m in Sources */,
				D0E967721641EF9C00FCFF06 /* NSDictionary+RACSequenceAdditions.m in Sources */,
				D0E967761641EF9C00FCFF06 /* NSOrderedSet+RACSequenceAdditions.m in Sources */,
				D0E9677A1641EF9C00FCFF06 /* NSSet+RACSequenceAdditions.m in Sources */,
				D0E9677E1641EF9C00FCFF06 /* NSString+RACSequenceAdditions.m in Sources */,
				D0E967821641EF9C00FCFF06 /* RACArraySequence.m in Sources */,
				D0E967861641EF9C00FCFF06 /* RACDynamicSequence.m in Sources */,
				D0E9678A1641EF9C00FCFF06 /* RACEmptySequence.m in Sources */,
				D0E9678E1641EF9C00FCFF06 /* RACSequence.m in Sources */,
				D0E967921641EF9C00FCFF06 /* RACStringSequence.m in Sources */,
				D0D487041642550100DD7605 /* RACStream.m in Sources */,
				D0EE284E164D906B006954A4 /* RACSignalSequence.m in Sources */,
				881E86A51669304800667F7B /* RACCompoundDisposable.m in Sources */,
				881E87AF16695C5600667F7B /* RACQueueScheduler.m in Sources */,
				881E87B516695EDF00667F7B /* RACImmediateScheduler.m in Sources */,
				881E87C71669636000667F7B /* RACSubscriptionScheduler.m in Sources */,
				5F244774167E5EDE0062180C /* RACPropertySubject.m in Sources */,
				5F45A888168CFA3E00B58A2B /* RACObservablePropertySubject.m in Sources */,
				5F6FE8561692568A00A8D7A6 /* RACBinding.m in Sources */,
				88C5A027169246140045EF05 /* RACMulticastConnection.m in Sources */,
				5F9743FA1694A2460024EB82 /* RACEagerSequence.m in Sources */,
				5F773DED169B46670023069D /* NSEnumerator+RACSequenceAdditions.m in Sources */,
				D077A170169B740200057BB1 /* RACEvent.m in Sources */,
				8837EA1916A5A33300FC3CDF /* RACKVOTrampoline.m in Sources */,
				6E58405D16F22F7800F588A6 /* NSObject+RACDeallocating.m in Sources */,
				880D7A5D16F7B351004A3361 /* NSObject+RACSelectorSignal.m in Sources */,
				D0307EE01731AAE100D83211 /* RACTupleSequence.m in Sources */,
				D07CD7191731BA3900DE2394 /* RACUnarySequence.m in Sources */,
				1EC06B18173CB04000365258 /* UIGestureRecognizer+RACSignalSupport.m in Sources */,
				5FDC35061736F54700792E52 /* NSString+RACKeyPathUtilities.m in Sources */,
				D0D243BE1741FA13004359C6 /* NSObject+RACDescription.m in Sources */,
				5EE9A7941760D61300EAF5A2 /* UIButton+RACCommandSupport.m in Sources */,
				882D071F17615139009EDA69 /* RACTargetQueueScheduler.m in Sources */,
				D0A0E231176A8CD6007273ED /* RACPassthroughSubscriber.m in Sources */,
				557A4B5B177648C7008EF796 /* UIActionSheet+RACSignalSupport.m in Sources */,
				D05F9D3817984EC000FD7982 /* EXTRuntimeExtensions.m in Sources */,
				5F4378B7179A9EB500F8F1C0 /* UISlider+RACSignalSupport.m in Sources */,
				5F4378BC179AA61B00F8F1C0 /* UISegmentedControl+RACSignalSupport.m in Sources */,
				5F4378C1179AA9B800F8F1C0 /* UISwitch+RACSignalSupport.m in Sources */,
				5F4378C6179AAD0600F8F1C0 /* UIDatePicker+RACSignalSupport.m in Sources */,
				5F4378CB179AAE1E00F8F1C0 /* UIStepper+RACSignalSupport.m in Sources */,
			);
			runOnlyForDeploymentPostprocessing = 0;
		};
/* End PBXSourcesBuildPhase section */

/* Begin PBXTargetDependency section */
		1860F436177C91B500C7B3C9 /* PBXTargetDependency */ = {
			isa = PBXTargetDependency;
			target = 1860F411177C91B500C7B3C9 /* ReactiveCocoa-iOS-UIKitTestHost */;
			targetProxy = 1860F435177C91B500C7B3C9 /* PBXContainerItemProxy */;
		};
		1860F452177C960700C7B3C9 /* PBXTargetDependency */ = {
			isa = PBXTargetDependency;
			name = "Specta-iOS";
			targetProxy = 1860F451177C960700C7B3C9 /* PBXContainerItemProxy */;
		};
		1860F454177C960700C7B3C9 /* PBXTargetDependency */ = {
			isa = PBXTargetDependency;
			name = "Expecta-iOS";
			targetProxy = 1860F453177C960700C7B3C9 /* PBXContainerItemProxy */;
		};
		88037FDB150564E9001A5B19 /* PBXTargetDependency */ = {
			isa = PBXTargetDependency;
			target = 88037F8215056328001A5B19 /* ReactiveCocoa */;
			targetProxy = 88037FDA150564E9001A5B19 /* PBXContainerItemProxy */;
		};
		8803806E15056B15001A5B19 /* PBXTargetDependency */ = {
			isa = PBXTargetDependency;
			name = Specta;
			targetProxy = 8803806D15056B15001A5B19 /* PBXContainerItemProxy */;
		};
		8803807015056B1B001A5B19 /* PBXTargetDependency */ = {
			isa = PBXTargetDependency;
			name = Expecta;
			targetProxy = 8803806F15056B1B001A5B19 /* PBXContainerItemProxy */;
		};
		D0ED9DB617501806003859A6 /* PBXTargetDependency */ = {
			isa = PBXTargetDependency;
			target = 88F440AA153DAC820097B4C3 /* ReactiveCocoa-iOS */;
			targetProxy = D0ED9DB517501806003859A6 /* PBXContainerItemProxy */;
		};
		D0ED9DBE1750180B003859A6 /* PBXTargetDependency */ = {
			isa = PBXTargetDependency;
			name = "Specta-iOS";
			targetProxy = D0ED9DBD1750180B003859A6 /* PBXContainerItemProxy */;
		};
		D0ED9DC01750180B003859A6 /* PBXTargetDependency */ = {
			isa = PBXTargetDependency;
			name = "Expecta-iOS";
			targetProxy = D0ED9DBF1750180B003859A6 /* PBXContainerItemProxy */;
		};
/* End PBXTargetDependency section */

/* Begin PBXVariantGroup section */
		1860F41C177C91B500C7B3C9 /* InfoPlist.strings */ = {
			isa = PBXVariantGroup;
			children = (
				1860F41D177C91B500C7B3C9 /* en */,
			);
			name = InfoPlist.strings;
			sourceTree = "<group>";
		};
		1860F43A177C91B500C7B3C9 /* InfoPlist.strings */ = {
			isa = PBXVariantGroup;
			children = (
				1860F43B177C91B500C7B3C9 /* en */,
			);
			name = InfoPlist.strings;
			sourceTree = "<group>";
		};
		88CDF7C815000FCE00163A9F /* InfoPlist.strings */ = {
			isa = PBXVariantGroup;
			children = (
				88CDF7C915000FCE00163A9F /* en */,
			);
			name = InfoPlist.strings;
			sourceTree = "<group>";
		};
		88CDF7E515000FCF00163A9F /* InfoPlist.strings */ = {
			isa = PBXVariantGroup;
			children = (
				88CDF7E615000FCF00163A9F /* en */,
			);
			name = InfoPlist.strings;
			sourceTree = "<group>";
		};
/* End PBXVariantGroup section */

/* Begin XCBuildConfiguration section */
		1860F440177C91B500C7B3C9 /* Debug */ = {
			isa = XCBuildConfiguration;
			baseConfigurationReference = D094E45D17775B1000906BF7 /* iOS-Application.xcconfig */;
			buildSettings = {
				FRAMEWORK_SEARCH_PATHS = (
					"\"$(SDKROOT)/Developer/Library/Frameworks\"",
					"\"$(DEVELOPER_LIBRARY_DIR)/Frameworks\"",
				);
				GCC_PREFIX_HEADER = "ReactiveCocoaTests/ReactiveCocoaTests-Prefix.pch";
				HEADER_SEARCH_PATHS = (
					"\"$(PROJECT_DIR)/../external/specta/src\"",
					"\"$(PROJECT_DIR)/../external/expecta/src\"/**",
					"$(inherited)",
				);
				INFOPLIST_FILE = "ReactiveCocoaTests/UIKit/UIKitTestHost/ReactiveCocoa-iOS-UIKitTestHost-Info.plist";
				PRODUCT_NAME = "$(TARGET_NAME)";
				WRAPPER_EXTENSION = app;
			};
			name = Debug;
		};
		1860F441177C91B500C7B3C9 /* Test */ = {
			isa = XCBuildConfiguration;
			baseConfigurationReference = D094E45D17775B1000906BF7 /* iOS-Application.xcconfig */;
			buildSettings = {
				FRAMEWORK_SEARCH_PATHS = (
					"\"$(SDKROOT)/Developer/Library/Frameworks\"",
					"\"$(DEVELOPER_LIBRARY_DIR)/Frameworks\"",
				);
				GCC_PREFIX_HEADER = "ReactiveCocoaTests/ReactiveCocoaTests-Prefix.pch";
				HEADER_SEARCH_PATHS = (
					"\"$(PROJECT_DIR)/../external/specta/src\"",
					"\"$(PROJECT_DIR)/../external/expecta/src\"/**",
					"$(inherited)",
				);
				INFOPLIST_FILE = "ReactiveCocoaTests/UIKit/UIKitTestHost/ReactiveCocoa-iOS-UIKitTestHost-Info.plist";
				PRODUCT_NAME = "$(TARGET_NAME)";
				WRAPPER_EXTENSION = app;
			};
			name = Test;
		};
		1860F442177C91B500C7B3C9 /* Release */ = {
			isa = XCBuildConfiguration;
			baseConfigurationReference = D094E45D17775B1000906BF7 /* iOS-Application.xcconfig */;
			buildSettings = {
				FRAMEWORK_SEARCH_PATHS = (
					"\"$(SDKROOT)/Developer/Library/Frameworks\"",
					"\"$(DEVELOPER_LIBRARY_DIR)/Frameworks\"",
				);
				GCC_PREFIX_HEADER = "ReactiveCocoaTests/ReactiveCocoaTests-Prefix.pch";
				HEADER_SEARCH_PATHS = (
					"\"$(PROJECT_DIR)/../external/specta/src\"",
					"\"$(PROJECT_DIR)/../external/expecta/src\"/**",
					"$(inherited)",
				);
				INFOPLIST_FILE = "ReactiveCocoaTests/UIKit/UIKitTestHost/ReactiveCocoa-iOS-UIKitTestHost-Info.plist";
				PRODUCT_NAME = "$(TARGET_NAME)";
				WRAPPER_EXTENSION = app;
			};
			name = Release;
		};
		1860F443177C91B500C7B3C9 /* Profile */ = {
			isa = XCBuildConfiguration;
			baseConfigurationReference = D094E45D17775B1000906BF7 /* iOS-Application.xcconfig */;
			buildSettings = {
				FRAMEWORK_SEARCH_PATHS = (
					"\"$(SDKROOT)/Developer/Library/Frameworks\"",
					"\"$(DEVELOPER_LIBRARY_DIR)/Frameworks\"",
				);
				GCC_PREFIX_HEADER = "ReactiveCocoaTests/ReactiveCocoaTests-Prefix.pch";
				HEADER_SEARCH_PATHS = (
					"\"$(PROJECT_DIR)/../external/specta/src\"",
					"\"$(PROJECT_DIR)/../external/expecta/src\"/**",
					"$(inherited)",
				);
				INFOPLIST_FILE = "ReactiveCocoaTests/UIKit/UIKitTestHost/ReactiveCocoa-iOS-UIKitTestHost-Info.plist";
				PRODUCT_NAME = "$(TARGET_NAME)";
				WRAPPER_EXTENSION = app;
			};
			name = Profile;
		};
		1860F444177C91B500C7B3C9 /* Debug */ = {
			isa = XCBuildConfiguration;
			baseConfigurationReference = D094E45D17775B1000906BF7 /* iOS-Application.xcconfig */;
			buildSettings = {
				BUNDLE_LOADER = "$(BUILT_PRODUCTS_DIR)/ReactiveCocoa-iOS-UIKitTestHost.app/ReactiveCocoa-iOS-UIKitTestHost";
				CLANG_CXX_LANGUAGE_STANDARD = "gnu++0x";
				CLANG_CXX_LIBRARY = "libc++";
				FRAMEWORK_SEARCH_PATHS = (
					"\"$(SDKROOT)/Developer/Library/Frameworks\"",
					"\"$(DEVELOPER_LIBRARY_DIR)/Frameworks\"",
				);
				GCC_C_LANGUAGE_STANDARD = gnu99;
				GCC_PREFIX_HEADER = "ReactiveCocoaTests/ReactiveCocoaTests-Prefix.pch";
				HEADER_SEARCH_PATHS = (
					"\"$(PROJECT_DIR)/../external/specta/src\"",
					"\"$(PROJECT_DIR)/../external/expecta/src\"/**",
					"$(inherited)",
					"\"$(SDKROOT)/Developer/Library/Frameworks\"",
					"\"$(DEVELOPER_LIBRARY_DIR)/Frameworks\"\n\n//:configuration",
				);
				INFOPLIST_FILE = "ReactiveCocoaTests/UIKit/UIKitTests/ReactiveCocoa-iOS-UIKitTestHostTests-Info.plist";
				OTHER_LDFLAGS = "-all_load";
				PRODUCT_NAME = "$(TARGET_NAME)";
				TEST_HOST = "$(BUNDLE_LOADER)";
				WRAPPER_EXTENSION = octest;
			};
			name = Debug;
		};
		1860F445177C91B500C7B3C9 /* Test */ = {
			isa = XCBuildConfiguration;
			baseConfigurationReference = D094E45D17775B1000906BF7 /* iOS-Application.xcconfig */;
			buildSettings = {
				BUNDLE_LOADER = "$(BUILT_PRODUCTS_DIR)/ReactiveCocoa-iOS-UIKitTestHost.app/ReactiveCocoa-iOS-UIKitTestHost";
				CLANG_CXX_LANGUAGE_STANDARD = "gnu++0x";
				CLANG_CXX_LIBRARY = "libc++";
				FRAMEWORK_SEARCH_PATHS = (
					"\"$(SDKROOT)/Developer/Library/Frameworks\"",
					"\"$(DEVELOPER_LIBRARY_DIR)/Frameworks\"",
				);
				GCC_C_LANGUAGE_STANDARD = gnu99;
				GCC_PREFIX_HEADER = "ReactiveCocoaTests/ReactiveCocoaTests-Prefix.pch";
				HEADER_SEARCH_PATHS = (
					"\"$(PROJECT_DIR)/../external/specta/src\"",
					"\"$(PROJECT_DIR)/../external/expecta/src\"/**",
					"$(inherited)",
					"\"$(SDKROOT)/Developer/Library/Frameworks\"",
					"\"$(DEVELOPER_LIBRARY_DIR)/Frameworks\"\n\n//:configuration",
				);
				INFOPLIST_FILE = "ReactiveCocoaTests/UIKit/UIKitTests/ReactiveCocoa-iOS-UIKitTestHostTests-Info.plist";
				OTHER_LDFLAGS = "-all_load";
				PRODUCT_NAME = "$(TARGET_NAME)";
				TEST_HOST = "$(BUNDLE_LOADER)";
				WRAPPER_EXTENSION = octest;
			};
			name = Test;
		};
		1860F446177C91B500C7B3C9 /* Release */ = {
			isa = XCBuildConfiguration;
			baseConfigurationReference = D094E45D17775B1000906BF7 /* iOS-Application.xcconfig */;
			buildSettings = {
				BUNDLE_LOADER = "$(BUILT_PRODUCTS_DIR)/ReactiveCocoa-iOS-UIKitTestHost.app/ReactiveCocoa-iOS-UIKitTestHost";
				CLANG_CXX_LANGUAGE_STANDARD = "gnu++0x";
				CLANG_CXX_LIBRARY = "libc++";
				FRAMEWORK_SEARCH_PATHS = (
					"\"$(SDKROOT)/Developer/Library/Frameworks\"",
					"\"$(DEVELOPER_LIBRARY_DIR)/Frameworks\"",
				);
				GCC_C_LANGUAGE_STANDARD = gnu99;
				GCC_PREFIX_HEADER = "ReactiveCocoaTests/ReactiveCocoaTests-Prefix.pch";
				HEADER_SEARCH_PATHS = (
					"\"$(PROJECT_DIR)/../external/specta/src\"",
					"\"$(PROJECT_DIR)/../external/expecta/src\"/**",
					"$(inherited)",
					"\"$(SDKROOT)/Developer/Library/Frameworks\"",
					"\"$(DEVELOPER_LIBRARY_DIR)/Frameworks\"\n\n//:configuration",
				);
				INFOPLIST_FILE = "ReactiveCocoaTests/UIKit/UIKitTests/ReactiveCocoa-iOS-UIKitTestHostTests-Info.plist";
				OTHER_LDFLAGS = "-all_load";
				PRODUCT_NAME = "$(TARGET_NAME)";
				TEST_HOST = "$(BUNDLE_LOADER)";
				WRAPPER_EXTENSION = octest;
			};
			name = Release;
		};
		1860F447177C91B500C7B3C9 /* Profile */ = {
			isa = XCBuildConfiguration;
			baseConfigurationReference = D094E45D17775B1000906BF7 /* iOS-Application.xcconfig */;
			buildSettings = {
				BUNDLE_LOADER = "$(BUILT_PRODUCTS_DIR)/ReactiveCocoa-iOS-UIKitTestHost.app/ReactiveCocoa-iOS-UIKitTestHost";
				CLANG_CXX_LANGUAGE_STANDARD = "gnu++0x";
				CLANG_CXX_LIBRARY = "libc++";
				FRAMEWORK_SEARCH_PATHS = (
					"\"$(SDKROOT)/Developer/Library/Frameworks\"",
					"\"$(DEVELOPER_LIBRARY_DIR)/Frameworks\"",
				);
				GCC_C_LANGUAGE_STANDARD = gnu99;
				GCC_PREFIX_HEADER = "ReactiveCocoaTests/ReactiveCocoaTests-Prefix.pch";
				HEADER_SEARCH_PATHS = (
					"\"$(PROJECT_DIR)/../external/specta/src\"",
					"\"$(PROJECT_DIR)/../external/expecta/src\"/**",
					"$(inherited)",
					"\"$(SDKROOT)/Developer/Library/Frameworks\"",
					"\"$(DEVELOPER_LIBRARY_DIR)/Frameworks\"\n\n//:configuration",
				);
				INFOPLIST_FILE = "ReactiveCocoaTests/UIKit/UIKitTests/ReactiveCocoa-iOS-UIKitTestHostTests-Info.plist";
				OTHER_LDFLAGS = "-all_load";
				PRODUCT_NAME = "$(TARGET_NAME)";
				TEST_HOST = "$(BUNDLE_LOADER)";
				WRAPPER_EXTENSION = octest;
			};
			name = Profile;
		};
		5FAF5233174D4C2000CAC810 /* Debug */ = {
			isa = XCBuildConfiguration;
			baseConfigurationReference = D094E45D17775B1000906BF7 /* iOS-Application.xcconfig */;
			buildSettings = {
				FRAMEWORK_SEARCH_PATHS = (
					"\"$(SDKROOT)/Developer/Library/Frameworks\"",
					"\"$(DEVELOPER_LIBRARY_DIR)/Frameworks\"",
				);
				GCC_PREFIX_HEADER = "ReactiveCocoaTests/ReactiveCocoaTests-Prefix.pch";
				HEADER_SEARCH_PATHS = (
					"\"$(PROJECT_DIR)/../external/specta/src\"",
					"\"$(PROJECT_DIR)/../external/expecta/src\"/**",
					"$(inherited)",
				);
				INFOPLIST_FILE = "ReactiveCocoaTests/ReactiveCocoaTests-Info.plist";
				OTHER_LDFLAGS = "-ObjC";
				PRODUCT_NAME = "$(TARGET_NAME)";
				WRAPPER_EXTENSION = octest;
			};
			name = Debug;
		};
		5FAF5234174D4C2000CAC810 /* Test */ = {
			isa = XCBuildConfiguration;
			baseConfigurationReference = D094E45D17775B1000906BF7 /* iOS-Application.xcconfig */;
			buildSettings = {
				FRAMEWORK_SEARCH_PATHS = (
					"\"$(SDKROOT)/Developer/Library/Frameworks\"",
					"\"$(DEVELOPER_LIBRARY_DIR)/Frameworks\"",
				);
				GCC_PREFIX_HEADER = "ReactiveCocoaTests/ReactiveCocoaTests-Prefix.pch";
				HEADER_SEARCH_PATHS = (
					"\"$(PROJECT_DIR)/../external/specta/src\"",
					"\"$(PROJECT_DIR)/../external/expecta/src\"/**",
					"$(inherited)",
				);
				INFOPLIST_FILE = "ReactiveCocoaTests/ReactiveCocoaTests-Info.plist";
				OTHER_LDFLAGS = "-ObjC";
				PRODUCT_NAME = "$(TARGET_NAME)";
				WRAPPER_EXTENSION = octest;
			};
			name = Test;
		};
		5FAF5235174D4C2000CAC810 /* Release */ = {
			isa = XCBuildConfiguration;
			baseConfigurationReference = D094E45D17775B1000906BF7 /* iOS-Application.xcconfig */;
			buildSettings = {
				FRAMEWORK_SEARCH_PATHS = (
					"\"$(SDKROOT)/Developer/Library/Frameworks\"",
					"\"$(DEVELOPER_LIBRARY_DIR)/Frameworks\"",
				);
				GCC_PREFIX_HEADER = "ReactiveCocoaTests/ReactiveCocoaTests-Prefix.pch";
				HEADER_SEARCH_PATHS = (
					"\"$(PROJECT_DIR)/../external/specta/src\"",
					"\"$(PROJECT_DIR)/../external/expecta/src\"/**",
					"$(inherited)",
				);
				INFOPLIST_FILE = "ReactiveCocoaTests/ReactiveCocoaTests-Info.plist";
				OTHER_LDFLAGS = "-ObjC";
				PRODUCT_NAME = "$(TARGET_NAME)";
				WRAPPER_EXTENSION = octest;
			};
			name = Release;
		};
		5FAF5236174D4C2000CAC810 /* Profile */ = {
			isa = XCBuildConfiguration;
			baseConfigurationReference = D094E45D17775B1000906BF7 /* iOS-Application.xcconfig */;
			buildSettings = {
				FRAMEWORK_SEARCH_PATHS = (
					"\"$(SDKROOT)/Developer/Library/Frameworks\"",
					"\"$(DEVELOPER_LIBRARY_DIR)/Frameworks\"",
				);
				GCC_PREFIX_HEADER = "ReactiveCocoaTests/ReactiveCocoaTests-Prefix.pch";
				HEADER_SEARCH_PATHS = (
					"\"$(PROJECT_DIR)/../external/specta/src\"",
					"\"$(PROJECT_DIR)/../external/expecta/src\"/**",
					"$(inherited)",
				);
				INFOPLIST_FILE = "ReactiveCocoaTests/ReactiveCocoaTests-Info.plist";
				OTHER_LDFLAGS = "-ObjC";
				PRODUCT_NAME = "$(TARGET_NAME)";
				WRAPPER_EXTENSION = octest;
			};
			name = Profile;
		};
		88037F9015056328001A5B19 /* Debug */ = {
			isa = XCBuildConfiguration;
			baseConfigurationReference = D094E46417775B1000906BF7 /* Mac-Framework.xcconfig */;
			buildSettings = {
				DYLIB_COMPATIBILITY_VERSION = 1;
				DYLIB_CURRENT_VERSION = 1;
				FRAMEWORK_VERSION = A;
				GCC_PREFIX_HEADER = "ReactiveCocoa/ReactiveCocoa-Prefix.pch";
				INFOPLIST_FILE = "ReactiveCocoa/ReactiveCocoa-Info.plist";
				PRODUCT_NAME = "$(TARGET_NAME)";
				WRAPPER_EXTENSION = framework;
			};
			name = Debug;
		};
		88037F9115056328001A5B19 /* Release */ = {
			isa = XCBuildConfiguration;
			baseConfigurationReference = D094E46417775B1000906BF7 /* Mac-Framework.xcconfig */;
			buildSettings = {
				DYLIB_COMPATIBILITY_VERSION = 1;
				DYLIB_CURRENT_VERSION = 1;
				FRAMEWORK_VERSION = A;
				GCC_PREFIX_HEADER = "ReactiveCocoa/ReactiveCocoa-Prefix.pch";
				INFOPLIST_FILE = "ReactiveCocoa/ReactiveCocoa-Info.plist";
				PRODUCT_NAME = "$(TARGET_NAME)";
				WRAPPER_EXTENSION = framework;
			};
			name = Release;
		};
		88997CAA1728912B00C569A6 /* Test */ = {
			isa = XCBuildConfiguration;
			baseConfigurationReference = D094E45817775B1000906BF7 /* Test.xcconfig */;
			buildSettings = {
				ARCHS = "$(ARCHS_STANDARD_64_BIT)";
				CLANG_WARN_IMPLICIT_SIGN_CONVERSION = YES;
				GCC_WARN_ABOUT_MISSING_NEWLINE = YES;
				GCC_WARN_STRICT_SELECTOR_MATCH = YES;
				GCC_WARN_UNDECLARED_SELECTOR = YES;
				IPHONEOS_DEPLOYMENT_TARGET = 5.0;
				MACOSX_DEPLOYMENT_TARGET = 10.7;
				SDKROOT = macosx;
				TARGETED_DEVICE_FAMILY = "1,2";
				VALID_ARCHS = x86_64;
				WARNING_CFLAGS = (
					"-Werror",
					"-Wall",
				);
			};
			name = Test;
		};
		88997CAB1728912B00C569A6 /* Test */ = {
			isa = XCBuildConfiguration;
			baseConfigurationReference = D094E46417775B1000906BF7 /* Mac-Framework.xcconfig */;
			buildSettings = {
				DYLIB_COMPATIBILITY_VERSION = 1;
				DYLIB_CURRENT_VERSION = 1;
				FRAMEWORK_VERSION = A;
				GCC_PREFIX_HEADER = "ReactiveCocoa/ReactiveCocoa-Prefix.pch";
				INFOPLIST_FILE = "ReactiveCocoa/ReactiveCocoa-Info.plist";
				PRODUCT_NAME = "$(TARGET_NAME)";
				WRAPPER_EXTENSION = framework;
			};
			name = Test;
		};
		88997CAC1728912B00C569A6 /* Test */ = {
			isa = XCBuildConfiguration;
			baseConfigurationReference = D094E45F17775B1000906BF7 /* iOS-StaticLibrary.xcconfig */;
			buildSettings = {
				GCC_PREFIX_HEADER = "ReactiveCocoa/ReactiveCocoa-Prefix.pch";
				PRODUCT_NAME = "$(TARGET_NAME)";
				PUBLIC_HEADERS_FOLDER_PATH = include/ReactiveCocoa;
			};
			name = Test;
		};
		88997CAD1728912B00C569A6 /* Test */ = {
			isa = XCBuildConfiguration;
			baseConfigurationReference = D094E46117775B1000906BF7 /* Mac-Application.xcconfig */;
			buildSettings = {
				FRAMEWORK_SEARCH_PATHS = "$(DEVELOPER_LIBRARY_DIR)/Frameworks";
				GCC_PREFIX_HEADER = "ReactiveCocoaTests/ReactiveCocoaTests-Prefix.pch";
				HEADER_SEARCH_PATHS = (
					"\"$(PROJECT_DIR)/../external/specta/src\"",
					"\"$(PROJECT_DIR)/../external/expecta/src\"/**",
				);
				INFOPLIST_FILE = "ReactiveCocoaTests/ReactiveCocoaTests-Info.plist";
				OTHER_LDFLAGS = "-ObjC";
				PRODUCT_NAME = ReactiveCocoaTests;
				VALID_ARCHS = x86_64;
				WRAPPER_EXTENSION = octest;
			};
			name = Test;
		};
		88CDF7EB15000FCF00163A9F /* Debug */ = {
			isa = XCBuildConfiguration;
			baseConfigurationReference = D094E45517775B1000906BF7 /* Debug.xcconfig */;
			buildSettings = {
				ARCHS = "$(ARCHS_STANDARD_64_BIT)";
				CLANG_WARN_IMPLICIT_SIGN_CONVERSION = YES;
				GCC_WARN_ABOUT_MISSING_NEWLINE = YES;
				GCC_WARN_STRICT_SELECTOR_MATCH = YES;
				GCC_WARN_UNDECLARED_SELECTOR = YES;
				IPHONEOS_DEPLOYMENT_TARGET = 5.0;
				MACOSX_DEPLOYMENT_TARGET = 10.7;
				SDKROOT = macosx;
				TARGETED_DEVICE_FAMILY = "1,2";
				VALID_ARCHS = x86_64;
				WARNING_CFLAGS = (
					"-Werror",
					"-Wall",
				);
			};
			name = Debug;
		};
		88CDF7EC15000FCF00163A9F /* Release */ = {
			isa = XCBuildConfiguration;
			baseConfigurationReference = D094E45717775B1000906BF7 /* Release.xcconfig */;
			buildSettings = {
				ARCHS = "$(ARCHS_STANDARD_64_BIT)";
				CLANG_WARN_IMPLICIT_SIGN_CONVERSION = YES;
				GCC_WARN_ABOUT_MISSING_NEWLINE = YES;
				GCC_WARN_STRICT_SELECTOR_MATCH = YES;
				GCC_WARN_UNDECLARED_SELECTOR = YES;
				IPHONEOS_DEPLOYMENT_TARGET = 5.0;
				MACOSX_DEPLOYMENT_TARGET = 10.7;
				SDKROOT = macosx;
				TARGETED_DEVICE_FAMILY = "1,2";
				VALID_ARCHS = x86_64;
				WARNING_CFLAGS = (
					"-Werror",
					"-Wall",
				);
			};
			name = Release;
		};
		88CDF7F115000FCF00163A9F /* Debug */ = {
			isa = XCBuildConfiguration;
			baseConfigurationReference = D094E46117775B1000906BF7 /* Mac-Application.xcconfig */;
			buildSettings = {
				FRAMEWORK_SEARCH_PATHS = "$(DEVELOPER_LIBRARY_DIR)/Frameworks";
				GCC_PREFIX_HEADER = "ReactiveCocoaTests/ReactiveCocoaTests-Prefix.pch";
				HEADER_SEARCH_PATHS = (
					"\"$(PROJECT_DIR)/../external/specta/src\"",
					"\"$(PROJECT_DIR)/../external/expecta/src\"/**",
				);
				INFOPLIST_FILE = "ReactiveCocoaTests/ReactiveCocoaTests-Info.plist";
				OTHER_LDFLAGS = "-ObjC";
				PRODUCT_NAME = ReactiveCocoaTests;
				VALID_ARCHS = x86_64;
				WRAPPER_EXTENSION = octest;
			};
			name = Debug;
		};
		88CDF7F215000FCF00163A9F /* Release */ = {
			isa = XCBuildConfiguration;
			baseConfigurationReference = D094E46117775B1000906BF7 /* Mac-Application.xcconfig */;
			buildSettings = {
				FRAMEWORK_SEARCH_PATHS = "$(DEVELOPER_LIBRARY_DIR)/Frameworks";
				GCC_PREFIX_HEADER = "ReactiveCocoaTests/ReactiveCocoaTests-Prefix.pch";
				HEADER_SEARCH_PATHS = (
					"\"$(PROJECT_DIR)/../external/specta/src\"",
					"\"$(PROJECT_DIR)/../external/expecta/src\"/**",
				);
				INFOPLIST_FILE = "ReactiveCocoaTests/ReactiveCocoaTests-Info.plist";
				OTHER_LDFLAGS = "-ObjC";
				PRODUCT_NAME = ReactiveCocoaTests;
				VALID_ARCHS = x86_64;
				WRAPPER_EXTENSION = octest;
			};
			name = Release;
		};
		88F440B4153DAC820097B4C3 /* Debug */ = {
			isa = XCBuildConfiguration;
			baseConfigurationReference = D094E45F17775B1000906BF7 /* iOS-StaticLibrary.xcconfig */;
			buildSettings = {
				GCC_PREFIX_HEADER = "ReactiveCocoa/ReactiveCocoa-Prefix.pch";
				PRODUCT_NAME = "$(TARGET_NAME)";
				PUBLIC_HEADERS_FOLDER_PATH = include/ReactiveCocoa;
			};
			name = Debug;
		};
		88F440B5153DAC820097B4C3 /* Release */ = {
			isa = XCBuildConfiguration;
			baseConfigurationReference = D094E45F17775B1000906BF7 /* iOS-StaticLibrary.xcconfig */;
			buildSettings = {
				GCC_PREFIX_HEADER = "ReactiveCocoa/ReactiveCocoa-Prefix.pch";
				PRODUCT_NAME = "$(TARGET_NAME)";
				PUBLIC_HEADERS_FOLDER_PATH = include/ReactiveCocoa;
			};
			name = Release;
		};
		D095BDD115CB2F9D00E9BB13 /* Profile */ = {
			isa = XCBuildConfiguration;
			baseConfigurationReference = D094E45617775B1000906BF7 /* Profile.xcconfig */;
			buildSettings = {
				ARCHS = "$(ARCHS_STANDARD_64_BIT)";
				CLANG_WARN_IMPLICIT_SIGN_CONVERSION = YES;
				GCC_WARN_ABOUT_MISSING_NEWLINE = YES;
				GCC_WARN_STRICT_SELECTOR_MATCH = YES;
				GCC_WARN_UNDECLARED_SELECTOR = YES;
				IPHONEOS_DEPLOYMENT_TARGET = 5.0;
				MACOSX_DEPLOYMENT_TARGET = 10.7;
				SDKROOT = macosx;
				TARGETED_DEVICE_FAMILY = "1,2";
				VALID_ARCHS = x86_64;
				WARNING_CFLAGS = (
					"-Werror",
					"-Wall",
				);
			};
			name = Profile;
		};
		D095BDD215CB2F9D00E9BB13 /* Profile */ = {
			isa = XCBuildConfiguration;
			baseConfigurationReference = D094E46417775B1000906BF7 /* Mac-Framework.xcconfig */;
			buildSettings = {
				DYLIB_COMPATIBILITY_VERSION = 1;
				DYLIB_CURRENT_VERSION = 1;
				FRAMEWORK_VERSION = A;
				GCC_PREFIX_HEADER = "ReactiveCocoa/ReactiveCocoa-Prefix.pch";
				INFOPLIST_FILE = "ReactiveCocoa/ReactiveCocoa-Info.plist";
				PRODUCT_NAME = "$(TARGET_NAME)";
				WRAPPER_EXTENSION = framework;
			};
			name = Profile;
		};
		D095BDD315CB2F9D00E9BB13 /* Profile */ = {
			isa = XCBuildConfiguration;
			baseConfigurationReference = D094E45F17775B1000906BF7 /* iOS-StaticLibrary.xcconfig */;
			buildSettings = {
				GCC_PREFIX_HEADER = "ReactiveCocoa/ReactiveCocoa-Prefix.pch";
				PRODUCT_NAME = "$(TARGET_NAME)";
				PUBLIC_HEADERS_FOLDER_PATH = include/ReactiveCocoa;
			};
			name = Profile;
		};
		D095BDD415CB2F9D00E9BB13 /* Profile */ = {
			isa = XCBuildConfiguration;
			baseConfigurationReference = D094E46117775B1000906BF7 /* Mac-Application.xcconfig */;
			buildSettings = {
				FRAMEWORK_SEARCH_PATHS = "$(DEVELOPER_LIBRARY_DIR)/Frameworks";
				GCC_PREFIX_HEADER = "ReactiveCocoaTests/ReactiveCocoaTests-Prefix.pch";
				HEADER_SEARCH_PATHS = (
					"\"$(PROJECT_DIR)/../external/specta/src\"",
					"\"$(PROJECT_DIR)/../external/expecta/src\"/**",
				);
				INFOPLIST_FILE = "ReactiveCocoaTests/ReactiveCocoaTests-Info.plist";
				OTHER_LDFLAGS = "-ObjC";
				PRODUCT_NAME = ReactiveCocoaTests;
				VALID_ARCHS = x86_64;
				WRAPPER_EXTENSION = octest;
			};
			name = Profile;
		};
/* End XCBuildConfiguration section */

/* Begin XCConfigurationList section */
		1860F44C177C91B500C7B3C9 /* Build configuration list for PBXNativeTarget "ReactiveCocoa-iOS-UIKitTestHost" */ = {
			isa = XCConfigurationList;
			buildConfigurations = (
				1860F440177C91B500C7B3C9 /* Debug */,
				1860F441177C91B500C7B3C9 /* Test */,
				1860F442177C91B500C7B3C9 /* Release */,
				1860F443177C91B500C7B3C9 /* Profile */,
			);
			defaultConfigurationIsVisible = 0;
			defaultConfigurationName = Release;
		};
		1860F44D177C91B500C7B3C9 /* Build configuration list for PBXNativeTarget "ReactiveCocoa-iOS-UIKitTestHostTests" */ = {
			isa = XCConfigurationList;
			buildConfigurations = (
				1860F444177C91B500C7B3C9 /* Debug */,
				1860F445177C91B500C7B3C9 /* Test */,
				1860F446177C91B500C7B3C9 /* Release */,
				1860F447177C91B500C7B3C9 /* Profile */,
			);
			defaultConfigurationIsVisible = 0;
			defaultConfigurationName = Release;
		};
		5FAF523D174D4C2000CAC810 /* Build configuration list for PBXNativeTarget "ReactiveCocoaTests-iOS" */ = {
			isa = XCConfigurationList;
			buildConfigurations = (
				5FAF5233174D4C2000CAC810 /* Debug */,
				5FAF5234174D4C2000CAC810 /* Test */,
				5FAF5235174D4C2000CAC810 /* Release */,
				5FAF5236174D4C2000CAC810 /* Profile */,
			);
			defaultConfigurationIsVisible = 0;
			defaultConfigurationName = Release;
		};
		88037F8F15056328001A5B19 /* Build configuration list for PBXNativeTarget "ReactiveCocoa" */ = {
			isa = XCConfigurationList;
			buildConfigurations = (
				88037F9015056328001A5B19 /* Debug */,
				88997CAB1728912B00C569A6 /* Test */,
				88037F9115056328001A5B19 /* Release */,
				D095BDD215CB2F9D00E9BB13 /* Profile */,
			);
			defaultConfigurationIsVisible = 0;
			defaultConfigurationName = Release;
		};
		88CDF7B515000FCE00163A9F /* Build configuration list for PBXProject "ReactiveCocoa" */ = {
			isa = XCConfigurationList;
			buildConfigurations = (
				88CDF7EB15000FCF00163A9F /* Debug */,
				88997CAA1728912B00C569A6 /* Test */,
				88CDF7EC15000FCF00163A9F /* Release */,
				D095BDD115CB2F9D00E9BB13 /* Profile */,
			);
			defaultConfigurationIsVisible = 0;
			defaultConfigurationName = Release;
		};
		88CDF7F015000FCF00163A9F /* Build configuration list for PBXNativeTarget "ReactiveCocoaTests" */ = {
			isa = XCConfigurationList;
			buildConfigurations = (
				88CDF7F115000FCF00163A9F /* Debug */,
				88997CAD1728912B00C569A6 /* Test */,
				88CDF7F215000FCF00163A9F /* Release */,
				D095BDD415CB2F9D00E9BB13 /* Profile */,
			);
			defaultConfigurationIsVisible = 0;
			defaultConfigurationName = Release;
		};
		88F440B3153DAC820097B4C3 /* Build configuration list for PBXNativeTarget "ReactiveCocoa-iOS" */ = {
			isa = XCConfigurationList;
			buildConfigurations = (
				88F440B4153DAC820097B4C3 /* Debug */,
				88997CAC1728912B00C569A6 /* Test */,
				88F440B5153DAC820097B4C3 /* Release */,
				D095BDD315CB2F9D00E9BB13 /* Profile */,
			);
			defaultConfigurationIsVisible = 0;
			defaultConfigurationName = Release;
		};
/* End XCConfigurationList section */
	};
	rootObject = 88CDF7B215000FCE00163A9F /* Project object */;
}<|MERGE_RESOLUTION|>--- conflicted
+++ resolved
@@ -1300,6 +1300,8 @@
 				A1FCC3771567DED0008C9686 /* RACDelegateProxy.m */,
 				557A4B58177648C7008EF796 /* UIActionSheet+RACSignalSupport.h */,
 				557A4B59177648C7008EF796 /* UIActionSheet+RACSignalSupport.m */,
+				ACB0EAF21797DDD400942FFC /* UIAlertView+RACSignalSupport.h */,
+				ACB0EAF11797DDD400942FFC /* UIAlertView+RACSignalSupport.m */,
 				27A887C71703DB4F00040001 /* UIBarButtonItem+RACCommandSupport.h */,
 				27A887C81703DB4F00040001 /* UIBarButtonItem+RACCommandSupport.m */,
 				5EE9A7911760D61300EAF5A2 /* UIButton+RACCommandSupport.h */,
@@ -1322,13 +1324,6 @@
 				88F44265153DCAC50097B4C3 /* UITextField+RACSignalSupport.m */,
 				A1FCC27215666AA3008C9686 /* UITextView+RACSignalSupport.h */,
 				A1FCC27315666AA3008C9686 /* UITextView+RACSignalSupport.m */,
-<<<<<<< HEAD
-=======
-				557A4B58177648C7008EF796 /* UIActionSheet+RACSignalSupport.h */,
-				557A4B59177648C7008EF796 /* UIActionSheet+RACSignalSupport.m */,
-				ACB0EAF21797DDD400942FFC /* UIAlertView+RACSignalSupport.h */,
-				ACB0EAF11797DDD400942FFC /* UIAlertView+RACSignalSupport.m */,
->>>>>>> 231fca04
 			);
 			name = "UIKit Support";
 			sourceTree = "<group>";
